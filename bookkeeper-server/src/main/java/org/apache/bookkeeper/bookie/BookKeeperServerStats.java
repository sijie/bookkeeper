--- conflicted
+++ resolved
@@ -59,14 +59,6 @@
     String GET_BOOKIE_INFO = "GET_BOOKIE_INFO";
 
     // Bookie Operations
-<<<<<<< HEAD
-    public final static String BOOKIE_ADD_ENTRY_BYTES = "BOOKIE_ADD_ENTRY_BYTES";
-    public final static String BOOKIE_READ_ENTRY_BYTES = "BOOKIE_READ_ENTRY_BYTES";
-    public final static String BOOKIE_ADD_ENTRY = "BOOKIE_ADD_ENTRY";
-    public final static String BOOKIE_RECOVERY_ADD_ENTRY = "BOOKIE_RECOVERY_ADD_ENTRY";
-    public final static String BOOKIE_READ_ENTRY = "BOOKIE_READ_ENTRY";
-    public final static String BOOKIE_READ_LAST_CONFIRMED = "BOOKIE_READ_LAST_CONFIRMED";
-=======
     String BOOKIE_ADD_ENTRY = "BOOKIE_ADD_ENTRY";
     String BOOKIE_RECOVERY_ADD_ENTRY = "BOOKIE_RECOVERY_ADD_ENTRY";
     String BOOKIE_READ_ENTRY = "BOOKIE_READ_ENTRY";
@@ -77,7 +69,6 @@
     //
     // Journal Stats (scoped under SERVER_SCOPE)
     //
->>>>>>> 1b0492bf
 
     String JOURNAL_SCOPE = "journal";
     String JOURNAL_ADD_ENTRY = "JOURNAL_ADD_ENTRY";
