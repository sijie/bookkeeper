/**
 *
 * Licensed to the Apache Software Foundation (ASF) under one
 * or more contributor license agreements.  See the NOTICE file
 * distributed with this work for additional information
 * regarding copyright ownership.  The ASF licenses this file
 * to you under the Apache License, Version 2.0 (the
 * "License"); you may not use this file except in compliance
 * with the License.  You may obtain a copy of the License at
 *
 *   http://www.apache.org/licenses/LICENSE-2.0
 *
 * Unless required by applicable law or agreed to in writing,
 * software distributed under the License is distributed on an
 * "AS IS" BASIS, WITHOUT WARRANTIES OR CONDITIONS OF ANY
 * KIND, either express or implied.  See the License for the
 * specific language governing permissions and limitations
 * under the License.
 *
 */

package org.apache.bookkeeper.bookie;

import static com.google.common.base.Charsets.UTF_8;
import static org.apache.bookkeeper.bookie.BookKeeperServerStats.BOOKIE_ADD_ENTRY;
import static org.apache.bookkeeper.bookie.BookKeeperServerStats.BOOKIE_ADD_ENTRY_BYTES;
import static org.apache.bookkeeper.bookie.BookKeeperServerStats.BOOKIE_READ_ENTRY;
import static org.apache.bookkeeper.bookie.BookKeeperServerStats.BOOKIE_READ_ENTRY_BYTES;
import static org.apache.bookkeeper.bookie.BookKeeperServerStats.BOOKIE_RECOVERY_ADD_ENTRY;
import static org.apache.bookkeeper.bookie.BookKeeperServerStats.JOURNAL_SCOPE;
import static org.apache.bookkeeper.bookie.BookKeeperServerStats.LD_INDEX_SCOPE;
import static org.apache.bookkeeper.bookie.BookKeeperServerStats.LD_LEDGER_SCOPE;
import static org.apache.bookkeeper.bookie.BookKeeperServerStats.READ_BYTES;
import static org.apache.bookkeeper.bookie.BookKeeperServerStats.SERVER_STATUS;
import static org.apache.bookkeeper.bookie.BookKeeperServerStats.WRITE_BYTES;

import java.io.File;
import java.io.FileNotFoundException;
import java.io.FilenameFilter;
import java.io.IOException;
import java.net.InetSocketAddress;
import java.net.UnknownHostException;
import java.nio.ByteBuffer;
import java.util.ArrayList;
import java.util.Collections;
import java.util.HashSet;
import java.util.List;
import java.util.Set;
import java.util.concurrent.Callable;
import java.util.concurrent.CountDownLatch;
import java.util.concurrent.ExecutionException;
import java.util.concurrent.ExecutorService;
import java.util.concurrent.Executors;
import java.util.concurrent.Future;
import java.util.concurrent.TimeUnit;
import java.util.concurrent.atomic.AtomicBoolean;
import java.util.stream.Collectors;

<<<<<<< HEAD
import com.google.common.collect.Lists;
import com.google.common.util.concurrent.SettableFuture;
import com.google.common.util.concurrent.ThreadFactoryBuilder;
=======
>>>>>>> 1b0492bf
import org.apache.bookkeeper.bookie.Journal.JournalScanner;
import org.apache.bookkeeper.bookie.LedgerDirsManager.LedgerDirsListener;
import org.apache.bookkeeper.bookie.LedgerDirsManager.NoWritableLedgerDirException;
import org.apache.bookkeeper.conf.ServerConfiguration;
import org.apache.bookkeeper.meta.LedgerManager;
import org.apache.bookkeeper.meta.LedgerManagerFactory;
import org.apache.bookkeeper.net.BookieSocketAddress;
import org.apache.bookkeeper.net.DNS;
import org.apache.bookkeeper.proto.BookkeeperInternalCallbacks.WriteCallback;
import org.apache.bookkeeper.stats.Counter;
import org.apache.bookkeeper.stats.Gauge;
import org.apache.bookkeeper.stats.NullStatsLogger;
import org.apache.bookkeeper.stats.OpStatsLogger;
import org.apache.bookkeeper.stats.StatsLogger;
import org.apache.bookkeeper.util.BookKeeperConstants;
import org.apache.bookkeeper.util.DiskChecker;
import org.apache.bookkeeper.util.IOUtils;
import org.apache.bookkeeper.util.MathUtils;
import org.apache.bookkeeper.util.ZkUtils;
import org.apache.bookkeeper.util.collections.ConcurrentLongHashMap;
import org.apache.bookkeeper.versioning.Version;
import org.apache.bookkeeper.versioning.Versioned;
import org.apache.bookkeeper.zookeeper.BoundExponentialBackoffRetryPolicy;
import org.apache.bookkeeper.zookeeper.ZooKeeperClient;
import org.apache.commons.io.FileUtils;
import org.apache.zookeeper.CreateMode;
import org.apache.zookeeper.KeeperException;
import org.apache.zookeeper.KeeperException.NodeExistsException;
import org.apache.zookeeper.WatchedEvent;
import org.apache.zookeeper.Watcher;
import org.apache.zookeeper.Watcher.Event.EventType;
import org.apache.zookeeper.Watcher.Event.KeeperState;
import org.apache.zookeeper.ZooKeeper;
import org.apache.zookeeper.data.ACL;
import org.apache.zookeeper.data.Stat;
import org.slf4j.Logger;
import org.slf4j.LoggerFactory;

import com.google.common.annotations.VisibleForTesting;
import com.google.common.collect.Lists;
import com.google.common.collect.Sets;
import com.google.common.util.concurrent.SettableFuture;
import com.google.common.util.concurrent.ThreadFactoryBuilder;

<<<<<<< HEAD
import static org.apache.bookkeeper.bookie.BookKeeperServerStats.BOOKIE_ADD_ENTRY;
import static org.apache.bookkeeper.bookie.BookKeeperServerStats.BOOKIE_ADD_ENTRY_BYTES;
import static org.apache.bookkeeper.bookie.BookKeeperServerStats.BOOKIE_READ_ENTRY;
import static org.apache.bookkeeper.bookie.BookKeeperServerStats.BOOKIE_READ_LAST_CONFIRMED;
import static org.apache.bookkeeper.bookie.BookKeeperServerStats.BOOKIE_READ_ENTRY_BYTES;
import static org.apache.bookkeeper.bookie.BookKeeperServerStats.BOOKIE_RECOVERY_ADD_ENTRY;
import static org.apache.bookkeeper.bookie.BookKeeperServerStats.LD_LEDGER_SCOPE;
import static org.apache.bookkeeper.bookie.BookKeeperServerStats.LD_INDEX_SCOPE;
import static org.apache.bookkeeper.bookie.BookKeeperServerStats.READ_BYTES;
import static org.apache.bookkeeper.bookie.BookKeeperServerStats.SERVER_STATUS;
import static org.apache.bookkeeper.bookie.BookKeeperServerStats.WRITE_BYTES;
import static org.apache.bookkeeper.bookie.BookKeeperServerStats.JOURNAL_SCOPE;
import org.apache.bookkeeper.util.ZkUtils;
import org.apache.zookeeper.data.ACL;
=======
import io.netty.buffer.ByteBuf;
import io.netty.buffer.Unpooled;
>>>>>>> 1b0492bf

/**
 * Implements a bookie.
 *
 */
public class Bookie extends BookieCriticalThread {

    private final static Logger LOG = LoggerFactory.getLogger(Bookie.class);

    final List<File> journalDirectories;
    final ServerConfiguration conf;

    SyncThread syncThread;
    LedgerManagerFactory ledgerManagerFactory;
    LedgerManager ledgerManager;
    LedgerStorage ledgerStorage;
    List<Journal> journals;

    HandleFactory handles;

    static final long METAENTRY_ID_LEDGER_KEY = -0x1000;
    static final long METAENTRY_ID_FENCE_KEY  = -0x2000;

    // ZK registration path for this bookie
    protected final String bookieRegistrationPath;
    protected final String bookieReadonlyRegistrationPath;

    private final LedgerDirsManager ledgerDirsManager;
    private LedgerDirsManager indexDirsManager;
    
    LedgerDirsMonitor ledgerMonitor;
    LedgerDirsMonitor idxMonitor;

    // ZooKeeper client instance for the Bookie
    ZooKeeper zk;

    // Running flag
    private volatile boolean running = false;
    // Flag identify whether it is in shutting down progress
    private volatile boolean shuttingdown = false;

    private int exitCode = ExitCode.OK;

    private final ConcurrentLongHashMap<byte[]> masterKeyCache = new ConcurrentLongHashMap<>();

    protected String zkBookieRegPath;
    protected String zkBookieReadOnlyPath;
    final protected List<ACL> zkAcls;

    final private AtomicBoolean zkRegistered = new AtomicBoolean(false);
    final protected AtomicBoolean readOnly = new AtomicBoolean(false);
    // executor to manage the state changes for a bookie.
    final ExecutorService stateService = Executors.newSingleThreadExecutor(
            new ThreadFactoryBuilder().setNameFormat("BookieStateService-%d").build());

    // Expose Stats
    private final StatsLogger statsLogger;
    private final Counter writeBytes;
    private final Counter readBytes;
    // Bookie Operation Latency Stats
    private final OpStatsLogger addEntryStats;
    private final OpStatsLogger recoveryAddEntryStats;
    private final OpStatsLogger readEntryStats;
    private final OpStatsLogger readLastConfirmedStats;
    // Bookie Operation Bytes Stats
    private final OpStatsLogger addBytesStats;
    private final OpStatsLogger readBytesStats;

    public static class NoLedgerException extends IOException {
        private static final long serialVersionUID = 1L;
        private final long ledgerId;
        public NoLedgerException(long ledgerId) {
            super("Ledger " + ledgerId + " not found");
            this.ledgerId = ledgerId;
        }
        public long getLedgerId() {
            return ledgerId;
        }
    }
    public static class NoEntryException extends IOException {
        private static final long serialVersionUID = 1L;
        private final long ledgerId;
        private final long entryId;
        public NoEntryException(long ledgerId, long entryId) {
            this("Entry " + entryId + " not found in " + ledgerId, ledgerId, entryId);
        }

        public NoEntryException(String msg, long ledgerId, long entryId) {
            super(msg);
            this.ledgerId = ledgerId;
            this.entryId = entryId;
        }

        public long getLedger() {
            return ledgerId;
        }
        public long getEntry() {
            return entryId;
        }
    }

    // Write Callback do nothing
    static class NopWriteCallback implements WriteCallback {
        @Override
        public void writeComplete(int rc, long ledgerId, long entryId,
                                  BookieSocketAddress addr, Object ctx) {
            if (LOG.isDebugEnabled()) {
                LOG.debug("Finished writing entry {} @ ledger {} for {} : {}",
                          new Object[] { entryId, ledgerId, addr, rc });
            }
        }
    }

<<<<<<< HEAD
    static class FutureWriteCallback implements WriteCallback {

        SettableFuture<Boolean> result = SettableFuture.create();

        @Override
        public void writeComplete(int rc, long ledgerId, long entryId,
                                  BookieSocketAddress addr, Object ctx) {
            if (LOG.isDebugEnabled()) {
                LOG.debug("Finished writing entry {} @ ledger {} for {} : {}",
                          new Object[] { entryId, ledgerId, addr, rc });
            }

            result.set(0 == rc);
        }

        public SettableFuture<Boolean> getResult() {
            return result;
        }
    }

=======
>>>>>>> 1b0492bf
    public static void checkDirectoryStructure(File dir) throws IOException {
        if (!dir.exists()) {
            File parent = dir.getParentFile();
            File preV3versionFile = new File(dir.getParent(),
                    BookKeeperConstants.VERSION_FILENAME);

            final AtomicBoolean oldDataExists = new AtomicBoolean(false);
            parent.list(new FilenameFilter() {
                    @Override
                    public boolean accept(File dir, String name) {
                        if (name.endsWith(".txn") || name.endsWith(".idx") || name.endsWith(".log")) {
                            oldDataExists.set(true);
                        }
                        return true;
                    }
                });
            if (preV3versionFile.exists() || oldDataExists.get()) {
                String err = "Directory layout version is less than 3, upgrade needed";
                LOG.error(err);
                throw new IOException(err);
            }
            if (!dir.mkdirs()) {
                String err = "Unable to create directory " + dir;
                LOG.error(err);
                throw new IOException(err);
            }
        }
    }

    /**
     * Check that the environment for the bookie is correct.
     * This means that the configuration has stayed the same as the
     * first run and the filesystem structure is up to date.
     */
    private void checkEnvironment(ZooKeeper zk) throws BookieException, IOException {
        List<File> allLedgerDirs = new ArrayList<File>(ledgerDirsManager.getAllLedgerDirs().size()
                                                     + indexDirsManager.getAllLedgerDirs().size());
        allLedgerDirs.addAll(ledgerDirsManager.getAllLedgerDirs());
        if (indexDirsManager != ledgerDirsManager) {
            allLedgerDirs.addAll(indexDirsManager.getAllLedgerDirs());
        }
        if (zk == null) { // exists only for testing, just make sure directories are correct

            for (File journalDirectory : journalDirectories) {
                checkDirectoryStructure(journalDirectory);
            }

            for (File dir : allLedgerDirs) {
                checkDirectoryStructure(dir);
            }
            return;
        }

        if (conf.getAllowStorageExpansion()) {
            checkEnvironmentWithStorageExpansion(conf, zk, journalDirectories, allLedgerDirs);
            return;
        }

        try {
            boolean newEnv = false;
            List<File> missedCookieDirs = new ArrayList<File>();
            List<Cookie> journalCookies = Lists.newArrayList();
            // try to read cookie from journal directory.
            for (File journalDirectory : journalDirectories) {
                try {
                    Cookie journalCookie = Cookie.readFromDirectory(journalDirectory);
                    journalCookies.add(journalCookie);
                    if (journalCookie.isBookieHostCreatedFromIp()) {
                        conf.setUseHostNameAsBookieID(false);
                    } else {
                        conf.setUseHostNameAsBookieID(true);
                    }
                } catch (FileNotFoundException fnf) {
                    newEnv = true;
                    missedCookieDirs.add(journalDirectory);
                }
            }

            String instanceId = getInstanceId(conf, zk);
            Cookie.Builder builder = Cookie.generateCookie(conf);
            if (null != instanceId) {
                builder.setInstanceId(instanceId);
            }
            Cookie masterCookie = builder.build();
            Versioned<Cookie> zkCookie = null;
            try {
                zkCookie = Cookie.readFromZooKeeper(zk, conf);
                // If allowStorageExpansion option is set, we should
                // make sure that the new set of ledger/index dirs
                // is a super set of the old; else, we fail the cookie check
                masterCookie.verifyIsSuperSet(zkCookie.getValue());
            } catch (KeeperException.NoNodeException nne) {
                // can occur in cases:
                // 1) new environment or
                // 2) done only metadata format and started bookie server.
            }
            for (File journalDirectory : journalDirectories) {
                checkDirectoryStructure(journalDirectory);
            }
            if(!newEnv){
                for(Cookie journalCookie: journalCookies) {
                    masterCookie.verify(journalCookie);
                }
            }


            for (File dir : allLedgerDirs) {
                checkDirectoryStructure(dir);
                try {
                    Cookie c = Cookie.readFromDirectory(dir);
                    masterCookie.verify(c);
                } catch (FileNotFoundException fnf) {
                    missedCookieDirs.add(dir);
                }
            }

            if (!newEnv && missedCookieDirs.size() > 0) {
                // If we find that any of the dirs in missedCookieDirs, existed
                // previously, we stop because we could be missing data
                // Also, if a new ledger dir is being added, we make sure that
                // that dir is empty. Else, we reject the request
                Set<String> existingLedgerDirs = Sets.newHashSet();
                for(Cookie journalCookie : journalCookies) {
                    Collections.addAll(existingLedgerDirs, journalCookie.getLedgerDirPathsFromCookie());
                }
                List<File> dirsMissingData = new ArrayList<File>();
                List<File> nonEmptyDirs = new ArrayList<File>();
                for (File dir : missedCookieDirs) {
                    if (existingLedgerDirs.contains(dir.getParent())) {
                        // if one of the existing ledger dirs doesn't have cookie,
                        // let us not proceed further
                        dirsMissingData.add(dir);
                        continue;
                    }
                    String[] content = dir.list();
                    if (content != null && content.length != 0) {
                        nonEmptyDirs.add(dir);
                    }
                }
                if (dirsMissingData.size() > 0 || nonEmptyDirs.size() > 0) {
                    LOG.error("Either not all local directories have cookies or directories being added "
                            + " newly are not empty. "
                            + "Directories missing cookie file are: " + dirsMissingData
                            + " New directories that are not empty are: " + nonEmptyDirs);
                    throw new BookieException.InvalidCookieException();
                }
            }

            if (missedCookieDirs.size() > 0) {
                LOG.info("Stamping new cookies on all dirs {}", missedCookieDirs);
                for (File journalDirectory : journalDirectories) {
                    masterCookie.writeToDirectory(journalDirectory);
                }
                for (File dir : allLedgerDirs) {
                    masterCookie.writeToDirectory(dir);
                }
                masterCookie.writeToZooKeeper(zk, conf, zkCookie != null ? zkCookie.getVersion() : Version.NEW);
            }
        } catch (KeeperException ke) {
            LOG.error("Couldn't access cookie in zookeeper", ke);
            throw new BookieException.InvalidCookieException(ke);
        } catch (UnknownHostException uhe) {
            LOG.error("Couldn't check cookies, networking is broken", uhe);
            throw new BookieException.InvalidCookieException(uhe);
        } catch (IOException ioe) {
            LOG.error("Error accessing cookie on disks", ioe);
            throw new BookieException.InvalidCookieException(ioe);
        } catch (InterruptedException ie) {
            LOG.error("Thread interrupted while checking cookies, exiting", ie);
            throw new BookieException.InvalidCookieException(ie);
        }
    }

    public static void checkEnvironmentWithStorageExpansion(ServerConfiguration conf,
            ZooKeeper zk, List<File> journalDirectories, List<File> allLedgerDirs) throws BookieException, IOException {
        try {
            boolean newEnv = false;
            List<File> missedCookieDirs = new ArrayList<File>();
            List<Cookie> journalCookies = Lists.newArrayList();
            // try to read cookie from journal directory.
            for (File journalDirectory : journalDirectories) {
                try {
                    Cookie journalCookie = Cookie.readFromDirectory(journalDirectory);
                    journalCookies.add(journalCookie);
                    if (journalCookie.isBookieHostCreatedFromIp()) {
                        conf.setUseHostNameAsBookieID(false);
                    } else {
                        conf.setUseHostNameAsBookieID(true);
                    }
                } catch (FileNotFoundException fnf) {
                    newEnv = true;
                    missedCookieDirs.add(journalDirectory);
                }
            }

            String instanceId = getInstanceId(conf, zk);
            Cookie.Builder builder = Cookie.generateCookie(conf);
            if (null != instanceId) {
                builder.setInstanceId(instanceId);
            }
            Cookie masterCookie = builder.build();
            Versioned<Cookie> zkCookie = null;
            try {
                zkCookie = Cookie.readFromZooKeeper(zk, conf);
                // If allowStorageExpansion option is set, we should
                // make sure that the new set of ledger/index dirs
                // is a super set of the old; else, we fail the cookie check
                masterCookie.verifyIsSuperSet(zkCookie.getValue());
            } catch (KeeperException.NoNodeException nne) {
                // can occur in cases:
                // 1) new environment or
                // 2) done only metadata format and started bookie server.
            }
            for (File journalDirectory : journalDirectories) {
                checkDirectoryStructure(journalDirectory);
            }
            if(!newEnv){
                for(Cookie journalCookie: journalCookies) {
                    masterCookie.verifyIsSuperSet(journalCookie);
                }
            }


            for (File dir : allLedgerDirs) {
                checkDirectoryStructure(dir);
                try {
                    Cookie c = Cookie.readFromDirectory(dir);
                    masterCookie.verifyIsSuperSet(c);
                } catch (FileNotFoundException fnf) {
                    missedCookieDirs.add(dir);
                }
            }

            if (!newEnv && missedCookieDirs.size() > 0) {
                // If we find that any of the dirs in missedCookieDirs, existed
                // previously, we stop because we could be missing data
                // Also, if a new ledger dir is being added, we make sure that
                // that dir is empty. Else, we reject the request
                Set<String> existingLedgerDirs = Sets.newHashSet();
                for(Cookie journalCookie : journalCookies) {
                    Collections.addAll(existingLedgerDirs, journalCookie.getLedgerDirPathsFromCookie());
                }
                List<File> dirsMissingData = new ArrayList<File>();
                List<File> nonEmptyDirs = new ArrayList<File>();
                for (File dir : missedCookieDirs) {
                    if (existingLedgerDirs.contains(dir.getParent())) {
                        // if one of the existing ledger dirs doesn't have cookie,
                        // let us not proceed further
                        dirsMissingData.add(dir);
                        continue;
                    }
                    String[] content = dir.list();
                    if (content != null && content.length != 0) {
                        nonEmptyDirs.add(dir);
                    }
                }
                if (dirsMissingData.size() > 0 || nonEmptyDirs.size() > 0) {
                    LOG.error("Either not all local directories have cookies or directories being added "
                            + " newly are not empty. "
                            + "Directories missing cookie file are: " + dirsMissingData
                            + " New directories that are not empty are: " + nonEmptyDirs);
                    throw new BookieException.InvalidCookieException();
                }
            }

            if (missedCookieDirs.size() > 0) {
                LOG.info("Stamping new cookies on all dirs {}", missedCookieDirs);
                for (File journalDirectory : journalDirectories) {
                    masterCookie.writeToDirectory(journalDirectory);
                }
                for (File dir : allLedgerDirs) {
                    masterCookie.writeToDirectory(dir);
                }
                masterCookie.writeToZooKeeper(zk, conf, zkCookie != null ? zkCookie.getVersion() : Version.NEW);
            }
        } catch (KeeperException ke) {
            LOG.error("Couldn't access cookie in zookeeper", ke);
            throw new BookieException.InvalidCookieException(ke);
        } catch (UnknownHostException uhe) {
            LOG.error("Couldn't check cookies, networking is broken", uhe);
            throw new BookieException.InvalidCookieException(uhe);
        } catch (IOException ioe) {
            LOG.error("Error accessing cookie on disks", ioe);
            throw new BookieException.InvalidCookieException(ioe);
        } catch (InterruptedException ie) {
            LOG.error("Thread interrupted while checking cookies, exiting", ie);
            throw new BookieException.InvalidCookieException(ie);
        }
    }

    /**
     * Return the configured address of the bookie.
     */
    public static BookieSocketAddress getBookieAddress(ServerConfiguration conf)
            throws UnknownHostException {
        String iface = conf.getListeningInterface();
        if (iface == null) {
            iface = "default";
        }
        InetSocketAddress inetAddr = new InetSocketAddress(DNS.getDefaultHost(iface), conf.getBookiePort());
        String hostAddress = inetAddr.getAddress().getHostAddress();
        if (conf.getUseHostNameAsBookieID()) {
            hostAddress = inetAddr.getAddress().getCanonicalHostName();
        }
        BookieSocketAddress addr =
                new BookieSocketAddress(hostAddress, conf.getBookiePort());
        if (addr.getSocketAddress().getAddress().isLoopbackAddress()
            && !conf.getAllowLoopback()) {
            throw new UnknownHostException("Trying to listen on loopback address, "
                    + addr + " but this is forbidden by default "
                    + "(see ServerConfiguration#getAllowLoopback())");
        }
        return addr;
    }

    private static String getInstanceId(ServerConfiguration conf, ZooKeeper zk) throws KeeperException,
            InterruptedException {
        String instanceId = null;
        if (zk.exists(conf.getZkLedgersRootPath(), null) == null) {
            LOG.error("BookKeeper metadata doesn't exist in zookeeper. "
                      + "Has the cluster been initialized? "
                      + "Try running bin/bookkeeper shell metaformat");
            throw new KeeperException.NoNodeException("BookKeeper metadata");
        }
        try {
            byte[] data = zk.getData(conf.getZkLedgersRootPath() + "/"
                    + BookKeeperConstants.INSTANCEID, false, null);
            instanceId = new String(data, UTF_8);
        } catch (KeeperException.NoNodeException e) {
            LOG.info("INSTANCEID not exists in zookeeper. Not considering it for data verification");
        }
        return instanceId;
    }

    public LedgerDirsManager getLedgerDirsManager() {
        return ledgerDirsManager;
    }

    LedgerDirsManager getIndexDirsManager() {
        return indexDirsManager;
    }

    public long getTotalDiskSpace() {
        return getLedgerDirsManager().getTotalDiskSpace();
    }

    public long getTotalFreeSpace() {
        return getLedgerDirsManager().getTotalFreeSpace();
    }

    public static File getCurrentDirectory(File dir) {
        return new File(dir, BookKeeperConstants.CURRENT_DIR);
    }

    public static File[] getCurrentDirectories(File[] dirs) {
        File[] currentDirs = new File[dirs.length];
        for (int i = 0; i < dirs.length; i++) {
            currentDirs[i] = getCurrentDirectory(dirs[i]);
        }
        return currentDirs;
    }

    public Bookie(ServerConfiguration conf)
            throws IOException, KeeperException, InterruptedException, BookieException {
        this(conf, NullStatsLogger.INSTANCE);
    }

    public Bookie(ServerConfiguration conf, StatsLogger statsLogger)
            throws IOException, KeeperException, InterruptedException, BookieException {
        super("Bookie-" + conf.getBookiePort());
        this.statsLogger = statsLogger;
        this.zkAcls = ZkUtils.getACLs(conf);
        this.bookieRegistrationPath = conf.getZkAvailableBookiesPath() + "/";
        this.bookieReadonlyRegistrationPath =
            this.bookieRegistrationPath + BookKeeperConstants.READONLY;
        this.conf = conf;
        this.journalDirectories = Lists.newArrayList();
        for (File journalDirectory : conf.getJournalDirs()) {
            this.journalDirectories.add(getCurrentDirectory(journalDirectory));
        }

        this.ledgerDirsManager = new LedgerDirsManager(conf, conf.getLedgerDirs(),
                statsLogger.scope(LD_LEDGER_SCOPE));

        File[] idxDirs = conf.getIndexDirs();
        if (null == idxDirs) {
            this.indexDirsManager = this.ledgerDirsManager;
        } else {
            this.indexDirsManager = new LedgerDirsManager(conf, idxDirs,
                    statsLogger.scope(LD_INDEX_SCOPE));
        }

<<<<<<< HEAD
=======
        // instantiate zookeeper client to initialize ledger manager
        this.zk = instantiateZookeeperClient(conf);
        checkEnvironment(this.zk);
        ledgerManagerFactory = LedgerManagerFactory.newLedgerManagerFactory(conf, this.zk);
        LOG.info("instantiate ledger manager {}", ledgerManagerFactory.getClass().getName());
        ledgerManager = ledgerManagerFactory.newLedgerManager();

        // Initialise ledgerDirMonitor. This would look through all the
        // configured directories. When disk errors or all the ledger
        // directories are full, would throws exception and fail bookie startup.
        this.ledgerMonitor = new LedgerDirsMonitor(conf, 
                                    new DiskChecker(conf.getDiskUsageThreshold(), conf.getDiskUsageWarnThreshold()), 
                                    ledgerDirsManager);
        try {
            this.ledgerMonitor.init();
        } catch (NoWritableLedgerDirException nle) {
            // start in read-only mode if no writable dirs and read-only allowed
            if(!conf.isReadOnlyModeEnabled()) {
                throw nle;
            } else {
                this.transitionToReadOnlyMode();
            }
        }

        if (null == idxDirs) {
            this.idxMonitor = this.ledgerMonitor;
        } else {
            this.idxMonitor = new LedgerDirsMonitor(conf, 
                                        new DiskChecker(conf.getDiskUsageThreshold(), conf.getDiskUsageWarnThreshold()), 
                                        indexDirsManager);
            try {
                this.idxMonitor.init();
            } catch (NoWritableLedgerDirException nle) {
                // start in read-only mode if no writable dirs and read-only allowed
                if(!conf.isReadOnlyModeEnabled()) {
                    throw nle;
                } else {
                    this.transitionToReadOnlyMode();
                }
            }
        }

        // ZK ephemeral node for this Bookie.
        String myID = getMyId();
        zkBookieRegPath = this.bookieRegistrationPath + myID;
        zkBookieReadOnlyPath = this.bookieReadonlyRegistrationPath + "/" + myID;

        // instantiate the journals
        journals = Lists.newArrayList();
        for(int i=0 ;i<journalDirectories.size();i++) {
            journals.add(new Journal(journalDirectories.get(i),
                         conf, ledgerDirsManager, statsLogger.scope(JOURNAL_SCOPE + "_" + i)));
        }

        CheckpointSource checkpointSource = new CheckpointSourceList(journals);

        // Instantiate the ledger storage implementation
        String ledgerStorageClass = conf.getLedgerStorageClass();
        LOG.info("Using ledger storage: {}", ledgerStorageClass);
        ledgerStorage = LedgerStorageFactory.createLedgerStorage(ledgerStorageClass);
        ledgerStorage.initialize(conf, ledgerManager, ledgerDirsManager, indexDirsManager, checkpointSource, statsLogger);
        syncThread = new SyncThread(conf, getLedgerDirsListener(),
                                    ledgerStorage, checkpointSource);
        handles = new HandleFactoryImpl(ledgerStorage);

>>>>>>> 1b0492bf
        // Expose Stats
        writeBytes = statsLogger.getCounter(WRITE_BYTES);
        readBytes = statsLogger.getCounter(READ_BYTES);
        addEntryStats = statsLogger.getOpStatsLogger(BOOKIE_ADD_ENTRY);
        recoveryAddEntryStats = statsLogger.getOpStatsLogger(BOOKIE_RECOVERY_ADD_ENTRY);
        readEntryStats = statsLogger.getOpStatsLogger(BOOKIE_READ_ENTRY);
        readLastConfirmedStats = statsLogger.getOpStatsLogger(BOOKIE_READ_LAST_CONFIRMED);
        addBytesStats = statsLogger.getOpStatsLogger(BOOKIE_ADD_ENTRY_BYTES);
        readBytesStats = statsLogger.getOpStatsLogger(BOOKIE_READ_ENTRY_BYTES);
        // 1 : up, 0 : readonly, -1 : unregistered
        statsLogger.registerGauge(SERVER_STATUS, new Gauge<Number>() {
            @Override
            public Number getDefaultValue() {
                return 0;
            }

            @Override
            public Number getSample() {
                return zkRegistered.get() ? (readOnly.get() ? 0 : 1) : -1;
            }
        });
    }

    private void checkDiskSpace() throws NoWritableLedgerDirException,
            DiskChecker.DiskErrorException {
        ledgerDirsManager.checkAllDirs();
        if (indexDirsManager != ledgerDirsManager) {
            indexDirsManager.checkAllDirs();
        }
    }

    private void reclaimDiskSpace() throws IOException {
        LOG.info("Reclaiming disk space from ledger storage.");
        ledgerStorage.reclaimDiskSpace();
        LOG.info("Reclaimed disk space from ledger storage.");
    }

    private String getMyId() throws UnknownHostException {
        return Bookie.getBookieAddress(conf).toString();
    }

    void readJournal() throws IOException, BookieException {
        long startTs = MathUtils.now();
        JournalScanner scanner = new JournalScanner() {
            @Override
            public void process(int journalVersion, long offset, ByteBuffer recBuff) throws IOException {
                long ledgerId = recBuff.getLong();
                long entryId = recBuff.getLong();
                try {
                    if (LOG.isDebugEnabled()) {
                        LOG.debug("Replay journal - ledger id : {}, entry id : {}.", ledgerId, entryId);
                    }
                    if (entryId == METAENTRY_ID_LEDGER_KEY) {
                        if (journalVersion >= JournalChannel.V3) {
                            int masterKeyLen = recBuff.getInt();
                            byte[] masterKey = new byte[masterKeyLen];

                            recBuff.get(masterKey);
                            masterKeyCache.put(ledgerId, masterKey);
                        } else {
                            throw new IOException("Invalid journal. Contains journalKey "
                                    + " but layout version (" + journalVersion
                                    + ") is too old to hold this");
                        }
                    } else if (entryId == METAENTRY_ID_FENCE_KEY) {
                        if (journalVersion >= JournalChannel.V4) {
                            byte[] key = masterKeyCache.get(ledgerId);
                            if (key == null) {
                                key = ledgerStorage.readMasterKey(ledgerId);
                            }
                            LedgerDescriptor handle = handles.getHandle(ledgerId, key);
                            handle.setFenced();
                        } else {
                            throw new IOException("Invalid journal. Contains fenceKey "
                                    + " but layout version (" + journalVersion
                                    + ") is too old to hold this");
                        }
                    } else {
                        byte[] key = masterKeyCache.get(ledgerId);
                        if (key == null) {
                            key = ledgerStorage.readMasterKey(ledgerId);
                        }
                        LedgerDescriptor handle = handles.getHandle(ledgerId, key);

                        recBuff.rewind();
                        handle.addEntry(Unpooled.wrappedBuffer(recBuff));
                    }
                } catch (NoLedgerException nsle) {
                    if (LOG.isDebugEnabled()) {
                        LOG.debug("Skip replaying entries of ledger {} since it was deleted.", ledgerId);
                    }
                } catch (BookieException be) {
                    throw new IOException(be);
                }
            }
        };

        for (Journal journal : journals) {
            journal.replay(scanner);
        }
        long elapsedTs = MathUtils.now() - startTs;
        LOG.info("Finished replaying journal in {} ms.", elapsedTs);
    }

    public void initialize() throws IOException, KeeperException, InterruptedException, BookieException {
        // instantiate zookeeper client to initialize ledger manager
        this.zk = instantiateZookeeperClient(conf);
        checkEnvironment(this.zk);
        ledgerManagerFactory = LedgerManagerFactory.newLedgerManagerFactory(conf, this.zk);
        LOG.info("instantiate ledger manager {}", ledgerManagerFactory.getClass().getName());
        ledgerManager = ledgerManagerFactory.newLedgerManager();

        // instantiate the journals
        journals = Lists.newArrayList();
        for(int i=0 ;i<journalDirectories.size();i++) {
            journals.add(new Journal(journalDirectories.get(i),
                         conf, ledgerDirsManager, statsLogger.scope(JOURNAL_SCOPE + "_" + i)));
        }

        CheckpointSource checkpointSource = new CheckpointSourceList(journals);
        // Instantiate the ledger storage implementation
        String ledgerStorageClass = conf.getLedgerStorageClass();
        LOG.info("Using ledger storage: {}", ledgerStorageClass);
        ledgerStorage = LedgerStorageFactory.createLedgerStorage(ledgerStorageClass);
        ledgerStorage.initialize(conf, ledgerManager, ledgerDirsManager, indexDirsManager, checkpointSource, statsLogger);

        // start sync thread
        syncThread = new SyncThread(conf, getLedgerDirsListener(),
                                    ledgerStorage, checkpointSource);

        handles = new HandleFactoryImpl(ledgerStorage);

        // Initialise ledgerDirManager. This would look through all the
        // configured directories. When disk errors or all the ledger
        // directories are full, would throws exception and fail bookie startup.
        try {
            checkDiskSpace();
        } catch (NoWritableLedgerDirException nwlde) {
            LOG.info("Ledger storage is already full : ", nwlde);
            // if there is no writable ledger dir, we should try reclaimSpace
            reclaimDiskSpace();
            // check disk again if we still can't have enough room for replaying journal, fail it
            checkDiskSpace();
        }

        // ZK ephemeral node for this Bookie.
        String myID = getMyId();
        zkBookieRegPath = this.bookieRegistrationPath + myID;
        zkBookieReadOnlyPath = this.bookieReadonlyRegistrationPath + "/" + myID;
    }
    
    @Override
    synchronized public void start() {
        setDaemon(true);
        if (LOG.isDebugEnabled()) {
            LOG.debug("I'm starting a bookie with journal directories {}",
                    journalDirectories.stream().map(File::getName).collect(Collectors.joining(", ")));
        }
        //Start DiskChecker thread
        ledgerMonitor.start();
        if (indexDirsManager != ledgerDirsManager) {
            idxMonitor.start();
        }

        // start sync thread first, so during replaying journals, we could do checkpoint
        // which reduce the chance that we need to replay journals again if bookie restarted
        // again before finished journal replays.
        syncThread.start();

        // replay journals
        try {
            readJournal();
        } catch (IOException ioe) {
            LOG.error("Exception while replaying journals, shutting down", ioe);
            shutdown(ExitCode.BOOKIE_EXCEPTION);
            return;
        } catch (BookieException be) {
            LOG.error("Exception while replaying journals, shutting down", be);
            shutdown(ExitCode.BOOKIE_EXCEPTION);
            return;
        }

        // Do a fully flush after journal replay
        try {
            syncThread.requestFlush().get();
        } catch (InterruptedException e) {
            LOG.warn("Interrupting the fully flush after replaying journals : ", e);
            Thread.currentThread().interrupt();
        } catch (ExecutionException e) {
            LOG.error("Error on executing a fully flush after replaying journals.");
            shutdown(ExitCode.BOOKIE_EXCEPTION);
        }

        LOG.info("Finished reading journal, starting bookie");
        // start bookie thread
        super.start();

        // After successful bookie startup, register listener for disk
        // error/full notifications.
        ledgerDirsManager.addLedgerDirsListener(getLedgerDirsListener());
        if (indexDirsManager != ledgerDirsManager) {
            indexDirsManager.addLedgerDirsListener(getLedgerDirsListener());
        }

        ledgerStorage.start();

        // set running here.
        // since bookie server use running as a flag to tell bookie server whether it is alive
        // if setting it in bookie thread, the watcher might run before bookie thread.
        running = true;
        try {
            registerBookie(true).get();
        } catch (Exception e) {
            LOG.error("Couldn't register bookie with zookeeper, shutting down : ", e);
            shutdown(ExitCode.ZK_REG_FAIL);
        }
    }

    /*
     * Get the DiskFailure listener for the bookie
     */
    private LedgerDirsListener getLedgerDirsListener() {

        return new LedgerDirsListener() {

            @Override
            public void diskFull(File disk) {
                // Nothing needs to be handled here.
            }

            @Override
            public void diskAlmostFull(File disk) {
                // Nothing needs to be handled here.
            }

            @Override
            public void diskFailed(File disk) {
                // Shutdown the bookie on disk failure.
                triggerBookieShutdown(ExitCode.BOOKIE_EXCEPTION);
            }

            @Override
            public void allDisksFull() {
                // Transition to readOnly mode on all disks full
                transitionToReadOnlyMode();
            }

            @Override
            public void fatalError() {
                LOG.error("Fatal error reported by ledgerDirsManager");
                triggerBookieShutdown(ExitCode.BOOKIE_EXCEPTION);
            }

            @Override
            public void diskWritable(File disk) {
                // Transition to writable mode when a disk becomes writable again.
                transitionToWritableMode();
            }

            @Override
            public void diskJustWritable(File disk) {
                // Transition to writable mode when a disk becomes writable again.
                transitionToWritableMode();
            }
        };
    }

    /**
     * Instantiate the ZooKeeper client for the Bookie.
     */
    private ZooKeeper instantiateZookeeperClient(ServerConfiguration conf)
            throws IOException, InterruptedException, KeeperException {
        if (conf.getZkServers() == null) {
            LOG.warn("No ZK servers passed to Bookie constructor so BookKeeper clients won't know about this server!");
            return null;
        }
        // Create the ZooKeeper client instance
        return newZookeeper(conf);
    }

    /**
     * Check existence of <i>regPath</i> and wait it expired if possible
     *
     * @param regPath
     *          reg node path.
     * @return true if regPath exists, otherwise return false
     * @throws IOException if can't create reg path
     */
    protected boolean checkRegNodeAndWaitExpired(String regPath) throws IOException {
        final CountDownLatch prevNodeLatch = new CountDownLatch(1);
        Watcher zkPrevRegNodewatcher = new Watcher() {
            @Override
            public void process(WatchedEvent event) {
                // Check for prev znode deletion. Connection expiration is
                // not handling, since bookie has logic to shutdown.
                if (EventType.NodeDeleted == event.getType()) {
                    prevNodeLatch.countDown();
                }
            }
        };
        try {
            Stat stat = zk.exists(regPath, zkPrevRegNodewatcher);
            if (null != stat) {
                // if the ephemeral owner isn't current zookeeper client
                // wait for it to be expired.
                if (stat.getEphemeralOwner() != zk.getSessionId()) {
                    LOG.info("Previous bookie registration znode: {} exists, so waiting zk sessiontimeout:"
                            + " {} ms for znode deletion", regPath, conf.getZkTimeout());
                    // waiting for the previous bookie reg znode deletion
                    if (!prevNodeLatch.await(conf.getZkTimeout(), TimeUnit.MILLISECONDS)) {
                        throw new NodeExistsException(regPath);
                    } else {
                        return false;
                    }
                }
                return true;
            } else {
                return false;
            }
        } catch (KeeperException ke) {
            LOG.error("ZK exception checking and wait ephemeral znode {} expired : ", regPath, ke);
            throw new IOException("ZK exception checking and wait ephemeral znode "
                    + regPath + " expired", ke);
        } catch (InterruptedException ie) {
            LOG.error("Interrupted checking and wait ephemeral znode {} expired : ", regPath, ie);
            throw new IOException("Interrupted checking and wait ephemeral znode "
                    + regPath + " expired", ie);
        }
    }

    /**
     * Register as an available bookie
     */
    protected Future<Void> registerBookie(final boolean throwException) {
        return stateService.submit(new Callable<Void>() {
            @Override
            public Void call() throws IOException {
                try {
                    doRegisterBookie();
                } catch (IOException ioe) {
                    if (throwException) {
                        throw ioe;
                    } else {
                        LOG.error("Couldn't register bookie with zookeeper, shutting down : ", ioe);
                        triggerBookieShutdown(ExitCode.ZK_REG_FAIL);
                    }
                }
                return (Void)null;
            }
        });
    }

    protected void doRegisterBookie() throws IOException {
        doRegisterBookie(readOnly.get() ? zkBookieReadOnlyPath : zkBookieRegPath);
    }

    private void doRegisterBookie(final String regPath) throws IOException {
        if (null == zk) {
            // zookeeper instance is null, means not register itself to zk
            return;
        }

        zkRegistered.set(false);

        // ZK ephemeral node for this Bookie.
        try{
            if (!checkRegNodeAndWaitExpired(regPath)) {
                // Create the ZK ephemeral node for this Bookie.
                zk.create(regPath, new byte[0], zkAcls,
                        CreateMode.EPHEMERAL);
                LOG.info("Registered myself in ZooKeeper at {}.", regPath);
            }
            zkRegistered.set(true);
        } catch (KeeperException ke) {
            LOG.error("ZK exception registering ephemeral Znode for Bookie!", ke);
            // Throw an IOException back up. This will cause the Bookie
            // constructor to error out. Alternatively, we could do a System
            // exit here as this is a fatal error.
            throw new IOException(ke);
        } catch (InterruptedException ie) {
            LOG.error("Interrupted exception registering ephemeral Znode for Bookie!",
                    ie);
            // Throw an IOException back up. This will cause the Bookie
            // constructor to error out. Alternatively, we could do a System
            // exit here as this is a fatal error.
            throw new IOException(ie);
        }
    }

    /**
     * Transition the bookie from readOnly mode to writable
     */
    private Future<Void> transitionToWritableMode() {
        return stateService.submit(new Callable<Void>() {
            @Override
            public Void call() throws Exception {
                doTransitionToWritableMode();
                return null;
            }
        });
    }

    @VisibleForTesting
    public void doTransitionToWritableMode() {
        if (shuttingdown) {
            return;
        }
        if (!readOnly.compareAndSet(true, false)) {
            return;
        }
        LOG.info("Transitioning Bookie to Writable mode and will serve read/write requests.");
        // change zookeeper state only when using zookeeper
        if (null == zk) {
            return;
        }
        try {
            doRegisterBookie(zkBookieRegPath);
        } catch (IOException e) {
            LOG.warn("Error in transitioning back to writable mode : ", e);
            transitionToReadOnlyMode();
            return;
        }
        // clear the readonly state
        try {
            zk.delete(zkBookieReadOnlyPath, -1);
        } catch (InterruptedException e) {
            Thread.currentThread().interrupt();
            LOG.warn("Interrupted clearing readonly state while transitioning to writable mode : ", e);
            return;
        } catch (KeeperException e) {
            // if we failed when deleting the readonly flag in zookeeper, it is OK since client would
            // already see the bookie in writable list. so just log the exception
            LOG.warn("Failed to delete bookie readonly state in zookeeper : ", e);
            return;
        }
    }

    /**
     * Transition the bookie to readOnly mode
     */
    private Future<Void> transitionToReadOnlyMode() {
        return stateService.submit(new Callable<Void>() {
            @Override
            public Void call() {
                doTransitionToReadOnlyMode();
                return (Void)null;
            }
        });
    }

    @VisibleForTesting
    public void doTransitionToReadOnlyMode() {
        if (shuttingdown) {
            return;
        }
        if (!readOnly.compareAndSet(false, true)) {
            return;
        }
        if (!conf.isReadOnlyModeEnabled()) {
            LOG.warn("ReadOnly mode is not enabled. "
                    + "Can be enabled by configuring "
                    + "'readOnlyModeEnabled=true' in configuration."
                    + "Shutting down bookie");
            triggerBookieShutdown(ExitCode.BOOKIE_EXCEPTION);
            return;
        }
        LOG.info("Transitioning Bookie to ReadOnly mode,"
                + " and will serve only read requests from clients!");
        // change zookeeper state only when using zookeeper
        if (null == zk) {
            return;
        }
        try {
            if (null == zk.exists(this.bookieReadonlyRegistrationPath, false)) {
                try {
                    zk.create(this.bookieReadonlyRegistrationPath, new byte[0],
                              zkAcls, CreateMode.PERSISTENT);
                } catch (NodeExistsException e) {
                    // this node is just now created by someone.
                }
            }
            doRegisterBookie(zkBookieReadOnlyPath);
            try {
                // Clear the current registered node
                zk.delete(zkBookieRegPath, -1);
            } catch (KeeperException.NoNodeException nne) {
                LOG.warn("No writable bookie registered node {} when transitioning to readonly",
                        zkBookieRegPath, nne);
            }
        } catch (IOException e) {
            LOG.error("Error in transition to ReadOnly Mode."
                    + " Shutting down", e);
            triggerBookieShutdown(ExitCode.BOOKIE_EXCEPTION);
            return;
        } catch (KeeperException e) {
            LOG.error("Error in transition to ReadOnly Mode."
                    + " Shutting down", e);
            triggerBookieShutdown(ExitCode.BOOKIE_EXCEPTION);
            return;
        } catch (InterruptedException e) {
            Thread.currentThread().interrupt();
            LOG.warn("Interrupted Exception while transitioning to ReadOnly Mode.");
            return;
        }
    }

    /*
     * Check whether Bookie is writable
     */
    public boolean isReadOnly() {
        return readOnly.get();
    }

    /**
     * Create a new zookeeper client to zk cluster.
     *
     * <p>
     * Bookie Server just used zk client when syncing ledgers for garbage collection.
     * So when zk client is expired, it means this bookie server is not available in
     * bookie server list. The bookie client will be notified for its expiration. No
     * more bookie request will be sent to this server. So it's better to exit when zk
     * expired.
     * </p>
     * <p>
     * Since there are lots of bk operations cached in queue, so we wait for all the operations
     * are processed and quit. It is done by calling <b>shutdown</b>.
     * </p>
     *
     * @param conf server configuration
     *
     * @return zk client instance
     */
    private ZooKeeper newZookeeper(final ServerConfiguration conf)
            throws IOException, InterruptedException, KeeperException {
        Set<Watcher> watchers = new HashSet<Watcher>();
        watchers.add(new Watcher() {
            @Override
            public void process(WatchedEvent event) {
                if (!running) {
                    // do nothing until first registration
                    return;
                }
                // Check for expired connection.
                if (event.getType().equals(EventType.None) &&
                    event.getState().equals(KeeperState.Expired)) {
                    zkRegistered.set(false);
                    // schedule a re-register operation
                    registerBookie(false);
                }
            }
        });
        return ZooKeeperClient.newBuilder()
                .connectString(conf.getZkServers())
                .sessionTimeoutMs(conf.getZkTimeout())
                .watchers(watchers)
                .operationRetryPolicy(new BoundExponentialBackoffRetryPolicy(conf.getZkRetryBackoffStartMs(),
                        conf.getZkRetryBackoffMaxMs(), Integer.MAX_VALUE))
                .build();
    }

    public boolean isRunning() {
        return running;
    }

    @Override
    public void run() {
        // bookie thread wait for journal thread
        try {
            // start journals
            for (Journal journal: journals) {
                journal.start();
            }

            // wait until journal quits
            for (Journal journal: journals) {

                journal.join();
            }
            LOG.info("Journal thread(s) quit.");
        } catch (InterruptedException ie) {
            LOG.warn("Interrupted on running journal thread : ", ie);
        }
        // if the journal thread quits due to shutting down, it is ok
        if (!shuttingdown) {
            // some error found in journal thread and it quits
            // following add operations to it would hang unit client timeout
            // so we should let bookie server exists
            LOG.error("Journal manager quits unexpectedly.");
            triggerBookieShutdown(ExitCode.BOOKIE_EXCEPTION);
        }
    }

    // Triggering the Bookie shutdown in its own thread,
    // because shutdown can be called from sync thread which would be
    // interrupted by shutdown call.
    AtomicBoolean shutdownTriggered = new AtomicBoolean(false);
    void triggerBookieShutdown(final int exitCode) {
        if (!shutdownTriggered.compareAndSet(false, true)) {
            return;
        }
        LOG.info("Triggering shutdown of Bookie-{} with exitCode {}",
                 conf.getBookiePort(), exitCode);
        BookieThread th = new BookieThread("BookieShutdownTrigger") {
            @Override
            public void run() {
                Bookie.this.shutdown(exitCode);
            }
        };
        th.start();
    }

    // provided a public shutdown method for other caller
    // to shut down bookie gracefully
    public int shutdown() {
        return shutdown(ExitCode.OK);
    }

    // internal shutdown method to let shutdown bookie gracefully
    // when encountering exception
    synchronized int shutdown(int exitCode) {
        try {
            if (running) { // avoid shutdown twice
                // the exitCode only set when first shutdown usually due to exception found
                LOG.info("Shutting down Bookie-{} with exitCode {}",
                         conf.getBookiePort(), exitCode);
                if (this.exitCode == ExitCode.OK) {
                    this.exitCode = exitCode;
                }
                // mark bookie as in shutting down progress
                shuttingdown = true;

                // Shutdown Sync thread
                syncThread.shutdown();

                //Shutdown disk checker
                ledgerDirsManager.shutdown();
                if (indexDirsManager != ledgerDirsManager) {
                    indexDirsManager.shutdown();
                }

                // Shutdown journals
                for (Journal journal : journals) {
                    journal.shutdown();
                }
                this.join();

                // Shutdown the EntryLogger which has the GarbageCollector Thread running
                ledgerStorage.shutdown();

                // close Ledger Manager
                try {
                    ledgerManager.close();
                    ledgerManagerFactory.uninitialize();
                } catch (IOException ie) {
                    LOG.error("Failed to close active ledger manager : ", ie);
                }

<<<<<<< HEAD
                // Shutdown the ZK client
                if(zk != null) zk.close();

                // Shutdown the state service
                stateService.shutdown();
=======
                //Shutdown disk checker
                ledgerMonitor.shutdown();
                if (indexDirsManager != ledgerDirsManager) {
                    idxMonitor.shutdown();
                }
            }
            // Shutdown the ZK client
            if (zk != null) {
                zk.close();
>>>>>>> 1b0492bf
            }
        } catch (InterruptedException ie) {
            LOG.error("Interrupted during shutting down bookie : ", ie);
        } finally {
            // setting running to false here, so watch thread
            // in bookie server know it only after bookie shut down
            running = false;
        }
        return this.exitCode;
    }

    /**
     * Retrieve the ledger descriptor for the ledger which entry should be added to.
     * The LedgerDescriptor returned from this method should be eventually freed with
     * #putHandle().
     *
     * @throws BookieException if masterKey does not match the master key of the ledger
     */
    private LedgerDescriptor getLedgerForEntry(ByteBuf entry, final byte[] masterKey)
            throws IOException, BookieException {
        final long ledgerId = entry.getLong(entry.readerIndex());

        LedgerDescriptor l = handles.getHandle(ledgerId, masterKey);
        if (masterKeyCache.get(ledgerId) == null) {
            // Force the load into masterKey cache
            byte[] oldValue = masterKeyCache.putIfAbsent(ledgerId, masterKey);
            if (oldValue == null) {
                // new handle, we should add the key to journal ensure we can rebuild
                ByteBuffer bb = ByteBuffer.allocate(8 + 8 + 4 + masterKey.length);
                bb.putLong(ledgerId);
                bb.putLong(METAENTRY_ID_LEDGER_KEY);
                bb.putInt(masterKey.length);
                bb.put(masterKey);
                bb.flip();

                getJournal(ledgerId).logAddEntry(bb, new NopWriteCallback(), null);
            }
        }

        return l;
    }

    private Journal getJournal(long ledgerId) {
        return journals.get(MathUtils.signSafeMod(ledgerId, journals.size()));
    }

    /**
     * Add an entry to a ledger as specified by handle.
     */
    private void addEntryInternal(LedgerDescriptor handle, ByteBuf entry, WriteCallback cb, Object ctx)
            throws IOException, BookieException {
        long ledgerId = handle.getLedgerId();
        long entryId = handle.addEntry(entry);

        writeBytes.add(entry.readableBytes());

        if (LOG.isTraceEnabled()) {
            LOG.trace("Adding {}@{}", entryId, ledgerId);
        }
        getJournal(ledgerId).logAddEntry(entry, cb, ctx);
    }

    /**
     * Add entry to a ledger, even if the ledger has previous been fenced. This should only
     * happen in bookie recovery or ledger recovery cases, where entries are being replicates
     * so that they exist on a quorum of bookies. The corresponding client side call for this
     * is not exposed to users.
     */
    public void recoveryAddEntry(ByteBuf entry, WriteCallback cb, Object ctx, byte[] masterKey)
            throws IOException, BookieException {
        long requestNanos = MathUtils.nowInNano();
        boolean success = false;
        int entrySize = 0;
        try {
            LedgerDescriptor handle = getLedgerForEntry(entry, masterKey);
            synchronized (handle) {
                entrySize = entry.readableBytes();
                addEntryInternal(handle, entry, cb, ctx);
            }
            success = true;
        } catch (NoWritableLedgerDirException e) {
            transitionToReadOnlyMode();
            throw new IOException(e);
        } finally {
            long elapsedNanos = MathUtils.elapsedNanos(requestNanos);
            if (success) {
                recoveryAddEntryStats.registerSuccessfulEvent(elapsedNanos, TimeUnit.NANOSECONDS);
                addBytesStats.registerSuccessfulValue(entrySize);
            } else {
                recoveryAddEntryStats.registerFailedEvent(elapsedNanos, TimeUnit.NANOSECONDS);
                addBytesStats.registerFailedValue(entrySize);
            }

            entry.release();
        }
    }

    public void setExplicitLac(ByteBuf entry, Object ctx, byte[] masterKey)
            throws IOException, BookieException {
        try {
            long ledgerId = entry.getLong(entry.readerIndex());
            LedgerDescriptor handle = handles.getHandle(ledgerId, masterKey);
            synchronized (handle) {
                handle.setExplicitLac(entry);
            }
        } catch (NoWritableLedgerDirException e) {
            transitionToReadOnlyMode();
            throw new IOException(e);
        }
    }

    public ByteBuf getExplicitLac(long ledgerId) throws IOException, Bookie.NoLedgerException {
        ByteBuf lac;
        LedgerDescriptor handle = handles.getReadOnlyHandle(ledgerId);
        synchronized (handle) {
            lac = handle.getExplicitLac();
        }
        return lac;
    }

    /**
     * Add entry to a ledger.
     * @throws BookieException.LedgerFencedException if the ledger is fenced
     */
    public void addEntry(ByteBuf entry, WriteCallback cb, Object ctx, byte[] masterKey)
            throws IOException, BookieException {
        long requestNanos = MathUtils.nowInNano();
        boolean success = false;
        int entrySize = 0;
        try {
            LedgerDescriptor handle = getLedgerForEntry(entry, masterKey);
            synchronized (handle) {
                if (handle.isFenced()) {
                    throw BookieException
                            .create(BookieException.Code.LedgerFencedException);
                }
                entrySize = entry.readableBytes();
                addEntryInternal(handle, entry, cb, ctx);
            }
            success = true;
        } catch (NoWritableLedgerDirException e) {
            transitionToReadOnlyMode();
            throw new IOException(e);
        } finally {
            long elapsedNanos = MathUtils.elapsedNanos(requestNanos);
            if (success) {
                addEntryStats.registerSuccessfulEvent(elapsedNanos, TimeUnit.NANOSECONDS);
                addBytesStats.registerSuccessfulValue(entrySize);
            } else {
                addEntryStats.registerFailedEvent(elapsedNanos, TimeUnit.NANOSECONDS);
                addBytesStats.registerFailedValue(entrySize);
            }

            entry.release();
        }
    }
    
    static class FutureWriteCallback implements WriteCallback {

        SettableFuture<Boolean> result = SettableFuture.create();

        @Override
        public void writeComplete(int rc, long ledgerId, long entryId,
                                  BookieSocketAddress addr, Object ctx) {
            if (LOG.isDebugEnabled()) {
                LOG.debug("Finished writing entry {} @ ledger {} for {} : {}",
                          new Object[] { entryId, ledgerId, addr, rc });
            }

            result.set(0 == rc);
        }

        public SettableFuture<Boolean> getResult() {
            return result;
        }
    }

    /**
     * Fences a ledger. From this point on, clients will be unable to
     * write to this ledger. Only recoveryAddEntry will be
     * able to add entries to the ledger.
     * This method is idempotent. Once a ledger is fenced, it can
     * never be unfenced. Fencing a fenced ledger has no effect.
     */
    public SettableFuture<Boolean> fenceLedger(long ledgerId, byte[] masterKey) throws IOException, BookieException {
        LedgerDescriptor handle = handles.getHandle(ledgerId, masterKey);
        boolean success;
        synchronized (handle) {
            success = handle.setFenced();
        }
        if (success) {
            // fenced first time, we should add the key to journal ensure we can rebuild
            ByteBuffer bb = ByteBuffer.allocate(8 + 8);
            bb.putLong(ledgerId);
            bb.putLong(METAENTRY_ID_FENCE_KEY);
            bb.flip();

            FutureWriteCallback fwc = new FutureWriteCallback();
            if (LOG.isDebugEnabled()) {
                LOG.debug("record fenced state for ledger {} in journal.", ledgerId);
            }
            getJournal(ledgerId).logAddEntry(bb, fwc, null);
            return fwc.getResult();
        } else {
            // already fenced
            SettableFuture<Boolean> successFuture = SettableFuture.create();
            successFuture.set(true);
            return successFuture;
        }
    }

    public ByteBuf readEntry(long ledgerId, long entryId)
            throws IOException, NoLedgerException {
        long requestNanos = MathUtils.nowInNano();
        boolean success = false;
        int entrySize = 0;
        try {
            LedgerDescriptor handle = handles.getReadOnlyHandle(ledgerId);
            if (LOG.isTraceEnabled()) {
                LOG.trace("Reading {}@{}", entryId, ledgerId);
            }
            ByteBuf entry = handle.readEntry(entryId);
            readBytes.add(entry.readableBytes());
            success = true;
            return entry;
        } finally {
            long elapsedNanos = MathUtils.elapsedNanos(requestNanos);
            if (success) {
                readEntryStats.registerSuccessfulEvent(elapsedNanos, TimeUnit.NANOSECONDS);
                readBytesStats.registerSuccessfulValue(entrySize);
            } else {
                readEntryStats.registerFailedEvent(elapsedNanos, TimeUnit.NANOSECONDS);
                readBytesStats.registerFailedValue(entrySize);
            }
        }
    }

    public long readLastAddConfirmed(long ledgerId) throws IOException {
        long requestNanos = MathUtils.nowInNano();
        boolean success = false;
        try {
            LedgerDescriptor handle = handles.getReadOnlyHandle(ledgerId);
            long lac = handle.getLastAddConfirmed();
            success = true;
            return lac;
        } finally {
            long elapsedMicros = MathUtils.elapsedMicroSec(requestNanos);
            if (success) {
                readLastConfirmedStats.registerSuccessfulEvent(elapsedMicros, TimeUnit.MICROSECONDS);
            } else {
                readLastConfirmedStats.registerFailedEvent(elapsedMicros, TimeUnit.MICROSECONDS);
            }
        }
    }

    // The rest of the code is test stuff
    static class CounterCallback implements WriteCallback {
        int count;

        @Override
        synchronized public void writeComplete(int rc, long l, long e, BookieSocketAddress addr, Object ctx) {
            count--;
            if (count == 0) {
                notifyAll();
            }
        }

        synchronized public void incCount() {
            count++;
        }

        synchronized public void waitZero() throws InterruptedException {
            while (count > 0) {
                wait();
            }
        }
    }

    /**
     * Format the bookie server data
     *
     * @param conf
     *            ServerConfiguration
     * @param isInteractive
     *            Whether format should ask prompt for confirmation if old data
     *            exists or not.
     * @param force
     *            If non interactive and force is true, then old data will be
     *            removed without confirm prompt.
     * @return Returns true if the format is success else returns false
     */
    public static boolean format(ServerConfiguration conf,
            boolean isInteractive, boolean force) {
        for (File journalDir : conf.getJournalDirs()) {
            String[] journalDirFiles =
                    journalDir.exists() && journalDir.isDirectory() ? journalDir.list() : null;
            if (journalDirFiles != null && journalDirFiles.length != 0) {
                try {
                    boolean confirm = false;
                    if (!isInteractive) {
                        // If non interactive and force is set, then delete old
                        // data.
                        if (force) {
                            confirm = true;
                        } else {
                            confirm = false;
                        }
                    } else {
                        confirm = IOUtils
                                .confirmPrompt("Are you sure to format Bookie data..?");
                    }

                    if (!confirm) {
                        LOG.error("Bookie format aborted!!");
                        return false;
                    }
                } catch (IOException e) {
                    LOG.error("Error during bookie format", e);
                    return false;
                }
            }
            if (!cleanDir(journalDir)) {
                LOG.error("Formatting journal directory failed");
                return false;
            }

            File[] ledgerDirs = conf.getLedgerDirs();
            for (File dir : ledgerDirs) {
                if (!cleanDir(dir)) {
                    LOG.error("Formatting ledger directory " + dir + " failed");
                    return false;
                }
            }

            // Clean up index directories if they are separate from the ledger dirs
            File[] indexDirs = conf.getIndexDirs();
            if (null != indexDirs) {
                for (File dir : indexDirs) {
                    if (!cleanDir(dir)) {
                        LOG.error("Formatting ledger directory " + dir + " failed");
                        return false;
                    }
                }
            }
        }

        LOG.info("Bookie format completed successfully");
        return true;
    }

    private static boolean cleanDir(File dir) {
        if (dir.exists()) {
            File[] files = dir.listFiles();
            if (files != null) {
                for (File child : files) {
                    boolean delete = FileUtils.deleteQuietly(child);
                    if (!delete) {
                        LOG.error("Not able to delete " + child);
                        return false;
                    }
                }
            }
        } else if (!dir.mkdirs()) {
            LOG.error("Not able to create the directory " + dir);
            return false;
        }
        return true;
    }

    /**
     * @param args
     * @throws IOException
     * @throws InterruptedException
     */
    public static void main(String[] args)
            throws IOException, InterruptedException, BookieException, KeeperException {
        Bookie b = new Bookie(new ServerConfiguration());
        b.start();
        CounterCallback cb = new CounterCallback();
        long start = MathUtils.now();
        for (int i = 0; i < 100000; i++) {
            ByteBuf buff = Unpooled.buffer(1024);
            buff.writeLong(1);
            buff.writeLong(i);
            cb.incCount();
            b.addEntry(buff, cb, null, new byte[0]);
        }
        cb.waitZero();
        long end = MathUtils.now();
        System.out.println("Took " + (end-start) + "ms");
    }

    /**
     * Returns exit code - cause of failure
     *
     * @return {@link ExitCode}
     */
    public int getExitCode() {
        return exitCode;
    }

}<|MERGE_RESOLUTION|>--- conflicted
+++ resolved
@@ -26,6 +26,7 @@
 import static org.apache.bookkeeper.bookie.BookKeeperServerStats.BOOKIE_ADD_ENTRY_BYTES;
 import static org.apache.bookkeeper.bookie.BookKeeperServerStats.BOOKIE_READ_ENTRY;
 import static org.apache.bookkeeper.bookie.BookKeeperServerStats.BOOKIE_READ_ENTRY_BYTES;
+import static org.apache.bookkeeper.bookie.BookKeeperServerStats.BOOKIE_READ_LAST_CONFIRMED;
 import static org.apache.bookkeeper.bookie.BookKeeperServerStats.BOOKIE_RECOVERY_ADD_ENTRY;
 import static org.apache.bookkeeper.bookie.BookKeeperServerStats.JOURNAL_SCOPE;
 import static org.apache.bookkeeper.bookie.BookKeeperServerStats.LD_INDEX_SCOPE;
@@ -56,12 +57,6 @@
 import java.util.concurrent.atomic.AtomicBoolean;
 import java.util.stream.Collectors;
 
-<<<<<<< HEAD
-import com.google.common.collect.Lists;
-import com.google.common.util.concurrent.SettableFuture;
-import com.google.common.util.concurrent.ThreadFactoryBuilder;
-=======
->>>>>>> 1b0492bf
 import org.apache.bookkeeper.bookie.Journal.JournalScanner;
 import org.apache.bookkeeper.bookie.LedgerDirsManager.LedgerDirsListener;
 import org.apache.bookkeeper.bookie.LedgerDirsManager.NoWritableLedgerDirException;
@@ -106,25 +101,8 @@
 import com.google.common.util.concurrent.SettableFuture;
 import com.google.common.util.concurrent.ThreadFactoryBuilder;
 
-<<<<<<< HEAD
-import static org.apache.bookkeeper.bookie.BookKeeperServerStats.BOOKIE_ADD_ENTRY;
-import static org.apache.bookkeeper.bookie.BookKeeperServerStats.BOOKIE_ADD_ENTRY_BYTES;
-import static org.apache.bookkeeper.bookie.BookKeeperServerStats.BOOKIE_READ_ENTRY;
-import static org.apache.bookkeeper.bookie.BookKeeperServerStats.BOOKIE_READ_LAST_CONFIRMED;
-import static org.apache.bookkeeper.bookie.BookKeeperServerStats.BOOKIE_READ_ENTRY_BYTES;
-import static org.apache.bookkeeper.bookie.BookKeeperServerStats.BOOKIE_RECOVERY_ADD_ENTRY;
-import static org.apache.bookkeeper.bookie.BookKeeperServerStats.LD_LEDGER_SCOPE;
-import static org.apache.bookkeeper.bookie.BookKeeperServerStats.LD_INDEX_SCOPE;
-import static org.apache.bookkeeper.bookie.BookKeeperServerStats.READ_BYTES;
-import static org.apache.bookkeeper.bookie.BookKeeperServerStats.SERVER_STATUS;
-import static org.apache.bookkeeper.bookie.BookKeeperServerStats.WRITE_BYTES;
-import static org.apache.bookkeeper.bookie.BookKeeperServerStats.JOURNAL_SCOPE;
-import org.apache.bookkeeper.util.ZkUtils;
-import org.apache.zookeeper.data.ACL;
-=======
 import io.netty.buffer.ByteBuf;
 import io.netty.buffer.Unpooled;
->>>>>>> 1b0492bf
 
 /**
  * Implements a bookie.
@@ -238,29 +216,6 @@
         }
     }
 
-<<<<<<< HEAD
-    static class FutureWriteCallback implements WriteCallback {
-
-        SettableFuture<Boolean> result = SettableFuture.create();
-
-        @Override
-        public void writeComplete(int rc, long ledgerId, long entryId,
-                                  BookieSocketAddress addr, Object ctx) {
-            if (LOG.isDebugEnabled()) {
-                LOG.debug("Finished writing entry {} @ ledger {} for {} : {}",
-                          new Object[] { entryId, ledgerId, addr, rc });
-            }
-
-            result.set(0 == rc);
-        }
-
-        public SettableFuture<Boolean> getResult() {
-            return result;
-        }
-    }
-
-=======
->>>>>>> 1b0492bf
     public static void checkDirectoryStructure(File dir) throws IOException {
         if (!dir.exists()) {
             File parent = dir.getParentFile();
@@ -653,74 +608,6 @@
                     statsLogger.scope(LD_INDEX_SCOPE));
         }
 
-<<<<<<< HEAD
-=======
-        // instantiate zookeeper client to initialize ledger manager
-        this.zk = instantiateZookeeperClient(conf);
-        checkEnvironment(this.zk);
-        ledgerManagerFactory = LedgerManagerFactory.newLedgerManagerFactory(conf, this.zk);
-        LOG.info("instantiate ledger manager {}", ledgerManagerFactory.getClass().getName());
-        ledgerManager = ledgerManagerFactory.newLedgerManager();
-
-        // Initialise ledgerDirMonitor. This would look through all the
-        // configured directories. When disk errors or all the ledger
-        // directories are full, would throws exception and fail bookie startup.
-        this.ledgerMonitor = new LedgerDirsMonitor(conf, 
-                                    new DiskChecker(conf.getDiskUsageThreshold(), conf.getDiskUsageWarnThreshold()), 
-                                    ledgerDirsManager);
-        try {
-            this.ledgerMonitor.init();
-        } catch (NoWritableLedgerDirException nle) {
-            // start in read-only mode if no writable dirs and read-only allowed
-            if(!conf.isReadOnlyModeEnabled()) {
-                throw nle;
-            } else {
-                this.transitionToReadOnlyMode();
-            }
-        }
-
-        if (null == idxDirs) {
-            this.idxMonitor = this.ledgerMonitor;
-        } else {
-            this.idxMonitor = new LedgerDirsMonitor(conf, 
-                                        new DiskChecker(conf.getDiskUsageThreshold(), conf.getDiskUsageWarnThreshold()), 
-                                        indexDirsManager);
-            try {
-                this.idxMonitor.init();
-            } catch (NoWritableLedgerDirException nle) {
-                // start in read-only mode if no writable dirs and read-only allowed
-                if(!conf.isReadOnlyModeEnabled()) {
-                    throw nle;
-                } else {
-                    this.transitionToReadOnlyMode();
-                }
-            }
-        }
-
-        // ZK ephemeral node for this Bookie.
-        String myID = getMyId();
-        zkBookieRegPath = this.bookieRegistrationPath + myID;
-        zkBookieReadOnlyPath = this.bookieReadonlyRegistrationPath + "/" + myID;
-
-        // instantiate the journals
-        journals = Lists.newArrayList();
-        for(int i=0 ;i<journalDirectories.size();i++) {
-            journals.add(new Journal(journalDirectories.get(i),
-                         conf, ledgerDirsManager, statsLogger.scope(JOURNAL_SCOPE + "_" + i)));
-        }
-
-        CheckpointSource checkpointSource = new CheckpointSourceList(journals);
-
-        // Instantiate the ledger storage implementation
-        String ledgerStorageClass = conf.getLedgerStorageClass();
-        LOG.info("Using ledger storage: {}", ledgerStorageClass);
-        ledgerStorage = LedgerStorageFactory.createLedgerStorage(ledgerStorageClass);
-        ledgerStorage.initialize(conf, ledgerManager, ledgerDirsManager, indexDirsManager, checkpointSource, statsLogger);
-        syncThread = new SyncThread(conf, getLedgerDirsListener(),
-                                    ledgerStorage, checkpointSource);
-        handles = new HandleFactoryImpl(ledgerStorage);
-
->>>>>>> 1b0492bf
         // Expose Stats
         writeBytes = statsLogger.getCounter(WRITE_BYTES);
         readBytes = statsLogger.getCounter(READ_BYTES);
@@ -742,14 +629,6 @@
                 return zkRegistered.get() ? (readOnly.get() ? 0 : 1) : -1;
             }
         });
-    }
-
-    private void checkDiskSpace() throws NoWritableLedgerDirException,
-            DiskChecker.DiskErrorException {
-        ledgerDirsManager.checkAllDirs();
-        if (indexDirsManager != ledgerDirsManager) {
-            indexDirsManager.checkAllDirs();
-        }
     }
 
     private void reclaimDiskSpace() throws IOException {
@@ -825,7 +704,7 @@
         LOG.info("Finished replaying journal in {} ms.", elapsedTs);
     }
 
-    public void initialize() throws IOException, KeeperException, InterruptedException, BookieException {
+    public Bookie initialize() throws IOException, KeeperException, InterruptedException, BookieException {
         // instantiate zookeeper client to initialize ledger manager
         this.zk = instantiateZookeeperClient(conf);
         checkEnvironment(this.zk);
@@ -841,6 +720,7 @@
         }
 
         CheckpointSource checkpointSource = new CheckpointSourceList(journals);
+
         // Instantiate the ledger storage implementation
         String ledgerStorageClass = conf.getLedgerStorageClass();
         LOG.info("Using ledger storage: {}", ledgerStorageClass);
@@ -853,23 +733,55 @@
 
         handles = new HandleFactoryImpl(ledgerStorage);
 
-        // Initialise ledgerDirManager. This would look through all the
+        // Initialise ledgerDirMonitor. This would look through all the
         // configured directories. When disk errors or all the ledger
         // directories are full, would throws exception and fail bookie startup.
-        try {
-            checkDiskSpace();
-        } catch (NoWritableLedgerDirException nwlde) {
-            LOG.info("Ledger storage is already full : ", nwlde);
-            // if there is no writable ledger dir, we should try reclaimSpace
-            reclaimDiskSpace();
-            // check disk again if we still can't have enough room for replaying journal, fail it
-            checkDiskSpace();
+        this.ledgerMonitor = new LedgerDirsMonitor(conf,
+                                    new DiskChecker(conf.getDiskUsageThreshold(), conf.getDiskUsageWarnThreshold()),
+                                    ledgerDirsManager);
+        try {
+            this.ledgerMonitor.checkAllDirs();
+        } catch (NoWritableLedgerDirException nle) {
+            // start in read-only mode if no writable dirs and read-only allowed
+            if(!conf.isReadOnlyModeEnabled()) {
+                LOG.info("Ledger storage is already full : ", nle);
+                // if there is no writable ledger dir, we should try reclaimSpace
+                reclaimDiskSpace();
+                // check disk again if we still can't have enough room for replaying journal, fail it
+                this.ledgerMonitor.checkAllDirs();
+            } else {
+                this.transitionToReadOnlyMode();
+            }
+        }
+
+        if (null == conf.getIndexDirs()) {
+            this.idxMonitor = this.ledgerMonitor;
+        } else {
+            this.idxMonitor = new LedgerDirsMonitor(conf,
+                                        new DiskChecker(conf.getDiskUsageThreshold(), conf.getDiskUsageWarnThreshold()),
+                                        indexDirsManager);
+            try {
+                this.idxMonitor.checkAllDirs();
+            } catch (NoWritableLedgerDirException nle) {
+                // start in read-only mode if no writable dirs and read-only allowed
+                if(!conf.isReadOnlyModeEnabled()) {
+                    LOG.info("Index storage is already full : ", nle);
+                    // if there is no writable ledger dir, we should try reclaimSpace
+                    reclaimDiskSpace();
+                    // check disk again if we still can't have enough room for replaying journal, fail it
+                    this.idxMonitor.checkAllDirs();
+                } else {
+                    this.transitionToReadOnlyMode();
+                }
+            }
         }
 
         // ZK ephemeral node for this Bookie.
         String myID = getMyId();
         zkBookieRegPath = this.bookieRegistrationPath + myID;
         zkBookieReadOnlyPath = this.bookieReadonlyRegistrationPath + "/" + myID;
+
+        return this;
     }
     
     @Override
@@ -1352,20 +1264,13 @@
                 // mark bookie as in shutting down progress
                 shuttingdown = true;
 
-                // Shutdown Sync thread
-                syncThread.shutdown();
-
-                //Shutdown disk checker
-                ledgerDirsManager.shutdown();
-                if (indexDirsManager != ledgerDirsManager) {
-                    indexDirsManager.shutdown();
-                }
-
                 // Shutdown journals
                 for (Journal journal : journals) {
                     journal.shutdown();
                 }
                 this.join();
+                // Shutdown Sync thread
+                syncThread.shutdown();
 
                 // Shutdown the EntryLogger which has the GarbageCollector Thread running
                 ledgerStorage.shutdown();
@@ -1378,23 +1283,17 @@
                     LOG.error("Failed to close active ledger manager : ", ie);
                 }
 
-<<<<<<< HEAD
-                // Shutdown the ZK client
-                if(zk != null) zk.close();
-
-                // Shutdown the state service
-                stateService.shutdown();
-=======
                 //Shutdown disk checker
                 ledgerMonitor.shutdown();
                 if (indexDirsManager != ledgerDirsManager) {
                     idxMonitor.shutdown();
                 }
-            }
-            // Shutdown the ZK client
-            if (zk != null) {
-                zk.close();
->>>>>>> 1b0492bf
+                // Shutdown the ZK client
+                if (zk != null) {
+                    zk.close();
+                }
+                // Shutdown the state service
+                stateService.shutdown();
             }
         } catch (InterruptedException ie) {
             LOG.error("Interrupted during shutting down bookie : ", ie);
