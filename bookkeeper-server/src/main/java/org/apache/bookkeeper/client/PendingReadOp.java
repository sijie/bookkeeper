--- conflicted
+++ resolved
@@ -25,12 +25,13 @@
 import java.util.ArrayList;
 import java.util.BitSet;
 import java.util.Enumeration;
+import java.util.HashSet;
 import java.util.List;
 import java.util.NoSuchElementException;
 import java.util.Queue;
+import java.util.Set;
 import java.util.concurrent.ArrayBlockingQueue;
 import java.util.concurrent.Callable;
-import java.util.concurrent.RejectedExecutionException;
 import java.util.concurrent.ScheduledExecutorService;
 import java.util.concurrent.ScheduledFuture;
 import java.util.concurrent.TimeUnit;
@@ -61,10 +62,7 @@
     final private ScheduledExecutorService scheduler;
     private ScheduledFuture<?> speculativeTask = null;
     Queue<LedgerEntryRequest> seq;
-<<<<<<< HEAD
-=======
     Set<BookieSocketAddress> heardFromHosts;
->>>>>>> 75aca239
     BitSet heardFromHostsBitSet;
     ReadCallback cb;
     Object ctx;
@@ -229,7 +227,6 @@
             return String.format("L%d-E%d", ledgerId, entryId);
         }
 
-<<<<<<< HEAD
         /**
          * Issues a speculative request and indicates if more speculative
          * requests should be issued
@@ -252,8 +249,6 @@
                 }
             });
         }
-=======
->>>>>>> 75aca239
     }
 
     class ParallelReadRequest extends LedgerEntryRequest {
@@ -430,11 +425,7 @@
         numPendingEntries = endEntryId - startEntryId + 1;
         maxMissedReadsAllowed = getLedgerMetadata().getWriteQuorumSize()
                 - getLedgerMetadata().getAckQuorumSize();
-<<<<<<< HEAD
-=======
-        speculativeReadTimeout = lh.bk.getConf().getSpeculativeReadTimeout();
         heardFromHosts = new HashSet<>();
->>>>>>> 75aca239
         heardFromHostsBitSet = new BitSet(getLedgerMetadata().getEnsembleSize());
 
         readOpLogger = lh.bk.getReadOpLogger();
@@ -461,45 +452,6 @@
         this.requestTimeNanos = MathUtils.nowInNano();
         ArrayList<BookieSocketAddress> ensemble = null;
 
-<<<<<<< HEAD
-=======
-        if (speculativeReadTimeout > 0 && !parallelRead) {
-            Runnable readTask = new Runnable() {
-                public void run() {
-                    int x = 0;
-                    for (LedgerEntryRequest r : seq) {
-                        if (!r.isComplete()) {
-                            if (null == r.maybeSendSpeculativeRead(heardFromHostsBitSet)) {
-                                // Subsequent speculative read will not materialize anyway
-                                cancelSpeculativeTask(false);
-                            } else {
-                                if (LOG.isDebugEnabled()) {
-                                    LOG.debug("Send speculative read for {}. Hosts heard are {}.", r, heardFromHostsBitSet);
-                                }
-                                ++x;
-                            }
-                        }
-                    }
-                    if (x > 0) {
-                        if (LOG.isDebugEnabled()) {
-                            LOG.debug("Send {} speculative reads for ledger {} ({}, {}). Hosts heard are {}.",
-                                    new Object[] { x, lh.getId(), startEntryId, endEntryId, heardFromHostsBitSet });
-                        }
-                    }
-                }
-            };
-            try {
-                speculativeTask = scheduler.scheduleWithFixedDelay(readTask,
-                        speculativeReadTimeout, speculativeReadTimeout, TimeUnit.MILLISECONDS);
-            } catch (RejectedExecutionException re) {
-                if (LOG.isDebugEnabled()) {
-                    LOG.debug("Failed to schedule speculative reads for ledger {} ({}, {}) : ", lh.getId(),
-                            startEntryId, endEntryId, re);
-                }
-            }
-        }
-
->>>>>>> 75aca239
         do {
             if (i == nextEnsembleChange) {
                 ensemble = getLedgerMetadata().getEnsemble(i);
@@ -565,10 +517,7 @@
             return;
         }
 
-<<<<<<< HEAD
-=======
         heardFromHosts.add(rctx.to);
->>>>>>> 75aca239
         heardFromHostsBitSet.set(rctx.bookieIndex, true);
 
         if (entry.complete(rctx.bookieIndex, rctx.to, buffer)) {
@@ -603,13 +552,8 @@
                     break;
                 }
             }
-<<<<<<< HEAD
-            LOG.error("Read of ledger entry failed: L{} E{}-E{}, Heard from {}. First unread entry is {}",
-                    new Object[] { lh.getId(), startEntryId, endEntryId, heardFromHostsBitSet, firstUnread });
-=======
             LOG.error("Read of ledger entry failed: L{} E{}-E{}, Heard from {} : bitset = {}. First unread entry is {}",
                     new Object[] { lh.getId(), startEntryId, endEntryId, heardFromHosts, heardFromHostsBitSet, firstUnread });
->>>>>>> 75aca239
             readOpLogger.registerFailedEvent(latencyNanos, TimeUnit.NANOSECONDS);
         } else {
             readOpLogger.registerSuccessfulEvent(latencyNanos, TimeUnit.NANOSECONDS);
