/**
 *
 * Licensed to the Apache Software Foundation (ASF) under one
 * or more contributor license agreements.  See the NOTICE file
 * distributed with this work for additional information
 * regarding copyright ownership.  The ASF licenses this file
 * to you under the Apache License, Version 2.0 (the
 * "License"); you may not use this file except in compliance
 * with the License.  You may obtain a copy of the License at
 *
 *   http://www.apache.org/licenses/LICENSE-2.0
 *
 * Unless required by applicable law or agreed to in writing,
 * software distributed under the License is distributed on an
 * "AS IS" BASIS, WITHOUT WARRANTIES OR CONDITIONS OF ANY
 * KIND, either express or implied.  See the License for the
 * specific language governing permissions and limitations
 * under the License.
 *
 */
package org.apache.bookkeeper.bookie;

import static org.apache.bookkeeper.bookie.BookKeeperServerStats.LD_WRITABLE_DIRS;

import java.io.File;
import java.io.IOException;
import java.util.ArrayList;
import java.util.Arrays;
import java.util.List;
import java.util.Random;
import java.util.concurrent.ConcurrentHashMap;
import java.util.concurrent.ConcurrentMap;

import org.apache.bookkeeper.conf.ServerConfiguration;
import org.apache.bookkeeper.stats.Gauge;
import org.apache.bookkeeper.stats.NullStatsLogger;
import org.apache.bookkeeper.stats.StatsLogger;
import org.slf4j.Logger;
import org.slf4j.LoggerFactory;

import com.google.common.annotations.VisibleForTesting;

/**
 * This class manages ledger directories used by the bookie.
 */
public class LedgerDirsManager {
    private final static Logger LOG = LoggerFactory
            .getLogger(LedgerDirsManager.class);

    private volatile List<File> filledDirs;
    private final List<File> ledgerDirectories;
    private volatile List<File> writableLedgerDirectories;
    private final List<LedgerDirsListener> listeners;
    private final Random rand = new Random();
    private final ConcurrentMap<File, Float> diskUsages =
            new ConcurrentHashMap<File, Float>();
    private final long entryLogSize;
    private boolean forceGCAllowWhenNoSpace;
    private long minUsableSizeForIndexFileCreation;

    public LedgerDirsManager(ServerConfiguration conf, File[] dirs) {
        this(conf, dirs, NullStatsLogger.INSTANCE);
    }

    @VisibleForTesting
    LedgerDirsManager(ServerConfiguration conf, File[] dirs, StatsLogger statsLogger) {
        this.ledgerDirectories = Arrays.asList(Bookie
                .getCurrentDirectories(dirs));
        this.writableLedgerDirectories = new ArrayList<File>(ledgerDirectories);
        this.filledDirs = new ArrayList<File>();
        this.listeners = new ArrayList<LedgerDirsListener>();
        this.forceGCAllowWhenNoSpace = conf.getIsForceGCAllowWhenNoSpace();
        this.entryLogSize = conf.getEntryLogSizeLimit();
        this.minUsableSizeForIndexFileCreation = conf.getMinUsableSizeForIndexFileCreation();
        for (File dir : dirs) {
            diskUsages.put(dir, 0f);
            String statName = "dir_" + dir.getPath().replace('/', '_') + "_usage";
            final File targetDir = dir;
            statsLogger.registerGauge(statName, new Gauge<Number>() {
                @Override
                public Number getDefaultValue() {
                    return 0;
                }

                @Override
                public Number getSample() {
                    return diskUsages.get(targetDir) * 100;
                }
            });
        }
        statsLogger.registerGauge(LD_WRITABLE_DIRS, new Gauge<Number>() {
            @Override
            public Number getDefaultValue() {
                return 0;
            }

            @Override
            public Number getSample() {
                return writableLedgerDirectories.size();
            }
        });
    }

    /**
     * Get all ledger dirs configured
     */
    public List<File> getAllLedgerDirs() {
        return ledgerDirectories;
    }
    
    /**
     * Get all dir listeners
     * @return List<LedgerDirsListener> listeners
     */
    public List<LedgerDirsListener> getListeners() {
        return listeners;
    }

    /**
     * Calculate the total amount of free space available
     * in all of the ledger directories put together.
     *
     * @return totalDiskSpace in bytes
     */
    public long getTotalFreeSpace() {
        long totalFreeSpace = 0;
        for (File dir: this.ledgerDirectories) {
            totalFreeSpace += dir.getFreeSpace();
        }
        return totalFreeSpace;
    }

    /**
     * Calculate the total amount of free space available
     * in all of the ledger directories put together.
     *
     * @return freeDiskSpace in bytes
     */
    public long getTotalDiskSpace() {
        long totalDiskSpace = 0;
        for (File dir: this.ledgerDirectories) {
            totalDiskSpace += dir.getTotalSpace();
        }
        return totalDiskSpace;
    }

    /**
     * Get disk usages map
     * @return ConcurrentMap<File, Float> diskUsages
     */
    public ConcurrentMap<File, Float> getDiskUsages() {
        return diskUsages;
    }
    
    /**
     * Get only writable ledger dirs.
     */
    public List<File> getWritableLedgerDirs()
            throws NoWritableLedgerDirException {
        if (writableLedgerDirectories.isEmpty()) {
            String errMsg = "All ledger directories are non writable";
            NoWritableLedgerDirException e = new NoWritableLedgerDirException(
                    errMsg);
            LOG.error(errMsg, e);
            throw e;
        }
        return writableLedgerDirectories;
    }

    /**
     * returns true if the writableLedgerDirs list has entries
     */
    public boolean hasWritableLedgerDirs() {
        return !writableLedgerDirectories.isEmpty();
    }

    public List<File> getWritableLedgerDirsForNewLog() throws NoWritableLedgerDirException {
        if (!writableLedgerDirectories.isEmpty()) {
            return writableLedgerDirectories;
        }

        // If Force GC is not allowed under no space
        if (!forceGCAllowWhenNoSpace) {
            String errMsg = "All ledger directories are non writable and force GC is not enabled.";
            NoWritableLedgerDirException e = new NoWritableLedgerDirException(errMsg);
            LOG.error(errMsg, e);
            throw e;
        }

        // We don't have writable Ledger Dirs.
        // That means we must have turned readonly but the compaction
        // must have started running and it needs to allocate
        // a new log file to move forward with the compaction.
        return getDirsAboveUsableThresholdSize((long) (this.entryLogSize * 1.2));
    }

    List<File> getDirsAboveUsableThresholdSize(long thresholdSize) throws NoWritableLedgerDirException {
        List<File> fullLedgerDirsToAccomodate = new ArrayList<File>();
        for (File dir: this.ledgerDirectories) {
            // Pick dirs which can accommodate little more than thresholdSize
            if (dir.getUsableSpace() > (thresholdSize) ) {
                fullLedgerDirsToAccomodate.add(dir);
            }
        }

        if (!fullLedgerDirsToAccomodate.isEmpty()) {
            LOG.info("No writable ledger dirs below diskUsageThreshold. "
                    + "But Dirs that can accomodate {} are: {}", thresholdSize, fullLedgerDirsToAccomodate);
            return fullLedgerDirsToAccomodate;
        }

        // We will reach here when we find no ledgerDir which has atleast
        // thresholdSize usable space
        String errMsg = "All ledger directories are non writable and no reserved space (" + thresholdSize + ") left.";
        NoWritableLedgerDirException e = new NoWritableLedgerDirException(errMsg);
        LOG.error(errMsg, e);
        throw e;
    }
    
    /**
     * @return full-filled ledger dirs.
     */
    public List<File> getFullFilledLedgerDirs() {
        return filledDirs;
    }

    /**
     * Get dirs, which are full more than threshold
     */
    public boolean isDirFull(File dir) {
        return filledDirs.contains(dir);
    }

    /**
     * Add the dir to filled dirs list
     */
    @VisibleForTesting
    public void addToFilledDirs(File dir) {
        if (!filledDirs.contains(dir)) {
            LOG.warn(dir + " is out of space."
                    + " Adding it to filled dirs list");
            // Update filled dirs list
            List<File> updatedFilledDirs = new ArrayList<File>(filledDirs);
            updatedFilledDirs.add(dir);
            filledDirs = updatedFilledDirs;
            // Update the writable ledgers list
            List<File> newDirs = new ArrayList<File>(writableLedgerDirectories);
            newDirs.removeAll(filledDirs);
            writableLedgerDirectories = newDirs;
            // Notify listeners about disk full
            for (LedgerDirsListener listener : listeners) {
                listener.diskFull(dir);
            }
        }
    }

    /**
     * Add the dir to writable dirs list.
     *
     * @param dir Dir
     */
    public void addToWritableDirs(File dir, boolean underWarnThreshold) {
        if (writableLedgerDirectories.contains(dir)) {
            return;
        }
        LOG.info("{} becomes writable. Adding it to writable dirs list.", dir);
        // Update writable dirs list
        List<File> updatedWritableDirs = new ArrayList<File>(writableLedgerDirectories);
        updatedWritableDirs.add(dir);
        writableLedgerDirectories = updatedWritableDirs;
        // Update the filled dirs list
        List<File> newDirs = new ArrayList<File>(filledDirs);
        newDirs.removeAll(writableLedgerDirectories);
        filledDirs = newDirs;
        // Notify listeners about disk writable
        for (LedgerDirsListener listener : listeners) {
            if (underWarnThreshold) {
                listener.diskWritable(dir);
            } else {
                listener.diskJustWritable(dir);
            }
        }
    }

    /**
     * Returns one of the ledger dir from writable dirs list randomly.
     */
    File pickRandomWritableDir() throws NoWritableLedgerDirException {
        return pickRandomWritableDir(null);
    }

    /**
     * Pick up a writable dir from available dirs list randomly. The <code>excludedDir</code>
     * will not be pickedup.
     *
     * @param excludedDir
     *          The directory to exclude during pickup.
     * @throws NoWritableLedgerDirException if there is no writable dir available.
     */
    File pickRandomWritableDir(File excludedDir) throws NoWritableLedgerDirException {
        List<File> writableDirs = getWritableLedgerDirs();
        return pickRandomDir(writableDirs, excludedDir);
    }

    /**
     * Pick up a dir randomly from writableLedgerDirectories. If writableLedgerDirectories is empty
     * then pick up a dir randomly from the ledger/indexdirs which have usable space more than
     * minUsableSizeForIndexFileCreation.
     * 
     * @param excludedDir
     *          The directory to exclude during pickup.
     * @return
     * @throws NoWritableLedgerDirException if there is no dir available.
     */
    File pickRandomWritableDirForNewIndexFile(File excludedDir) throws NoWritableLedgerDirException {
        final List<File> writableDirsForNewIndexFile;
        if (!writableLedgerDirectories.isEmpty()) {
            writableDirsForNewIndexFile = writableLedgerDirectories;
        } else {
            // We don't have writable Index Dirs.
            // That means we must have turned readonly. But 
            // during the Bookie restart, while replaying the journal there might be a need 
            // to create new Index file and it should proceed.
            writableDirsForNewIndexFile = getDirsAboveUsableThresholdSize(minUsableSizeForIndexFileCreation);
        }
        return pickRandomDir(writableDirsForNewIndexFile, excludedDir);
    }
    
    File pickRandomDir(List<File> dirs, File excludedDir) throws NoWritableLedgerDirException{
        final int start = rand.nextInt(dirs.size());
        int idx = start;
        File candidate = dirs.get(idx);
        while (null != excludedDir && excludedDir.equals(candidate)) {
            idx = (idx + 1) % dirs.size();
            if (idx == start) {
                // after searching all available dirs,
                // no writable dir is found
                throw new NoWritableLedgerDirException("No writable directories found from "
                        + " available writable dirs (" + dirs + ") : exclude dir "
                        + excludedDir);
            }
            candidate = dirs.get(idx);
        }
        return candidate;
    }

    public void addLedgerDirsListener(LedgerDirsListener listener) {
        if (listener != null) {
            listeners.add(listener);
        }
    }

    /**
<<<<<<< HEAD
     * Sweep through all the directories to check disk errors or disk full.
     *
     * @throws DiskErrorException
     *             If disk having errors
     * @throws NoWritableLedgerDirException
     *             If all the configured ledger directories are full or having
     *             less space than threshold
     */
    public void checkAllDirs() throws DiskErrorException, NoWritableLedgerDirException {
        writableLedgerDirectories.addAll(filledDirs);
        filledDirs.clear();
        monitor.checkDirs(writableLedgerDirectories);
    }

    // start the daemon for disk monitoring
    public void start() {
        monitor.setDaemon(true);
        monitor.start();
    }

    // shutdown disk monitoring daemon
    public void shutdown() {
        LOG.info("Shutting down LedgerDirsMonitor");
        monitor.interrupt();
        try {
            monitor.join();
        } catch (InterruptedException e) {
            // Ignore
        }
    }

    /**
     * Thread to monitor the disk space periodically.
     */
    private class LedgerDirsMonitor extends BookieThread {
        private final int interval;

        public LedgerDirsMonitor(int interval) {
            super("LedgerDirsMonitorThread");
            this.interval = interval;
        }

        @Override
        public void run() {
            while (true) {
                try {
                    List<File> writableDirs = getWritableLedgerDirs();
                    // Check all writable dirs disk space usage.
                    for (File dir : writableDirs) {
                        try {
                            diskUsages.put(dir, diskChecker.checkDir(dir));
                        } catch (DiskErrorException e) {
                            LOG.error("Ledger directory {} failed on disk checking : ", dir, e);
                            // Notify disk failure to all listeners
                            for (LedgerDirsListener listener : listeners) {
                                listener.diskFailed(dir);
                            }
                        } catch (DiskWarnThresholdException e) {
                            LOG.warn("Ledger directory {} is almost full.", dir);
                            diskUsages.put(dir, e.getUsage());
                            for (LedgerDirsListener listener : listeners) {
                                listener.diskAlmostFull(dir);
                            }
                        } catch (DiskOutOfSpaceException e) {
                            LOG.error("Ledger directory {} is out-of-space.", dir);
                            diskUsages.put(dir, e.getUsage());
                            // Notify disk full to all listeners
                            addToFilledDirs(dir);
                        }
                    }
                } catch (NoWritableLedgerDirException e) {
                    for (LedgerDirsListener listener : listeners) {
                        listener.allDisksFull();
                    }
                }

                List<File> fullfilledDirs = new ArrayList<File>(getFullFilledLedgerDirs());
                // Check all full-filled disk space usage
                for (File dir : fullfilledDirs) {
                    try {
                        diskUsages.put(dir, diskChecker.checkDir(dir));
                        addToWritableDirs(dir, true);
                    } catch (DiskErrorException e) {
                        // Notify disk failure to all the listeners
                        for (LedgerDirsListener listener : listeners) {
                            listener.diskFailed(dir);
                        }
                    } catch (DiskWarnThresholdException e) {
                        diskUsages.put(dir, e.getUsage());
                        // the full-filled dir become writable but still above warn threshold
                        addToWritableDirs(dir, false);
                    } catch (DiskOutOfSpaceException e) {
                        // the full-filled dir is still full-filled
                        diskUsages.put(dir, e.getUsage());
                    }
                }
                try {
                    Thread.sleep(interval);
                } catch (InterruptedException e) {
                    LOG.info("LedgerDirsMonitor thread is interrupted");
                    break;
                }
            }
            LOG.info("LedgerDirsMonitorThread exited!");
        }

        private void checkDirs(List<File> writableDirs)
                throws DiskErrorException, NoWritableLedgerDirException {
            for (File dir : writableDirs) {
                try {
                    diskChecker.checkDir(dir);
                } catch (DiskWarnThresholdException e) {
                    // nop
                } catch (DiskOutOfSpaceException e) {
                    addToFilledDirs(dir);
                }
            }
            getWritableLedgerDirs();
        }
    }

    /**
=======
>>>>>>> 1b0492bf
     * Indicates All configured ledger directories are full.
     */
    public static class NoWritableLedgerDirException extends IOException {
        private static final long serialVersionUID = -8696901285061448421L;

        public NoWritableLedgerDirException(String errMsg) {
            super(errMsg);
        }
    }

    /**
     * Listener for the disk check events will be notified from the
     * {@link LedgerDirsManager} whenever disk full/failure detected.
     */
    public static interface LedgerDirsListener {
        /**
         * This will be notified on disk failure/disk error
         *
         * @param disk
         *            Failed disk
         */
        void diskFailed(File disk);

        /**
         * Notified when the disk usage warn threshold is exceeded on
         * the drive.
         * @param disk
         */
        void diskAlmostFull(File disk);

        /**
         * This will be notified on disk detected as full
         *
         * @param disk
         *            Filled disk
         */
        void diskFull(File disk);

        /**
         * This will be notified on disk detected as writable and under warn threshold
         *
         * @param disk
         *          Writable disk
         */
        void diskWritable(File disk);

        /**
         * This will be notified on disk detected as writable but still in warn threshold
         *
         * @param disk
         *          Writable disk
         */
        void diskJustWritable(File disk);

        /**
         * This will be notified whenever all disks are detected as full.
         */
        void allDisksFull();

        /**
         * This will notify the fatal errors.
         */
        void fatalError();
    }
}<|MERGE_RESOLUTION|>--- conflicted
+++ resolved
@@ -22,6 +22,7 @@
 
 import static org.apache.bookkeeper.bookie.BookKeeperServerStats.LD_WRITABLE_DIRS;
 
+import com.google.common.annotations.VisibleForTesting;
 import java.io.File;
 import java.io.IOException;
 import java.util.ArrayList;
@@ -30,15 +31,12 @@
 import java.util.Random;
 import java.util.concurrent.ConcurrentHashMap;
 import java.util.concurrent.ConcurrentMap;
-
 import org.apache.bookkeeper.conf.ServerConfiguration;
 import org.apache.bookkeeper.stats.Gauge;
 import org.apache.bookkeeper.stats.NullStatsLogger;
 import org.apache.bookkeeper.stats.StatsLogger;
 import org.slf4j.Logger;
 import org.slf4j.LoggerFactory;
-
-import com.google.common.annotations.VisibleForTesting;
 
 /**
  * This class manages ledger directories used by the bookie.
@@ -351,131 +349,6 @@
     }
 
     /**
-<<<<<<< HEAD
-     * Sweep through all the directories to check disk errors or disk full.
-     *
-     * @throws DiskErrorException
-     *             If disk having errors
-     * @throws NoWritableLedgerDirException
-     *             If all the configured ledger directories are full or having
-     *             less space than threshold
-     */
-    public void checkAllDirs() throws DiskErrorException, NoWritableLedgerDirException {
-        writableLedgerDirectories.addAll(filledDirs);
-        filledDirs.clear();
-        monitor.checkDirs(writableLedgerDirectories);
-    }
-
-    // start the daemon for disk monitoring
-    public void start() {
-        monitor.setDaemon(true);
-        monitor.start();
-    }
-
-    // shutdown disk monitoring daemon
-    public void shutdown() {
-        LOG.info("Shutting down LedgerDirsMonitor");
-        monitor.interrupt();
-        try {
-            monitor.join();
-        } catch (InterruptedException e) {
-            // Ignore
-        }
-    }
-
-    /**
-     * Thread to monitor the disk space periodically.
-     */
-    private class LedgerDirsMonitor extends BookieThread {
-        private final int interval;
-
-        public LedgerDirsMonitor(int interval) {
-            super("LedgerDirsMonitorThread");
-            this.interval = interval;
-        }
-
-        @Override
-        public void run() {
-            while (true) {
-                try {
-                    List<File> writableDirs = getWritableLedgerDirs();
-                    // Check all writable dirs disk space usage.
-                    for (File dir : writableDirs) {
-                        try {
-                            diskUsages.put(dir, diskChecker.checkDir(dir));
-                        } catch (DiskErrorException e) {
-                            LOG.error("Ledger directory {} failed on disk checking : ", dir, e);
-                            // Notify disk failure to all listeners
-                            for (LedgerDirsListener listener : listeners) {
-                                listener.diskFailed(dir);
-                            }
-                        } catch (DiskWarnThresholdException e) {
-                            LOG.warn("Ledger directory {} is almost full.", dir);
-                            diskUsages.put(dir, e.getUsage());
-                            for (LedgerDirsListener listener : listeners) {
-                                listener.diskAlmostFull(dir);
-                            }
-                        } catch (DiskOutOfSpaceException e) {
-                            LOG.error("Ledger directory {} is out-of-space.", dir);
-                            diskUsages.put(dir, e.getUsage());
-                            // Notify disk full to all listeners
-                            addToFilledDirs(dir);
-                        }
-                    }
-                } catch (NoWritableLedgerDirException e) {
-                    for (LedgerDirsListener listener : listeners) {
-                        listener.allDisksFull();
-                    }
-                }
-
-                List<File> fullfilledDirs = new ArrayList<File>(getFullFilledLedgerDirs());
-                // Check all full-filled disk space usage
-                for (File dir : fullfilledDirs) {
-                    try {
-                        diskUsages.put(dir, diskChecker.checkDir(dir));
-                        addToWritableDirs(dir, true);
-                    } catch (DiskErrorException e) {
-                        // Notify disk failure to all the listeners
-                        for (LedgerDirsListener listener : listeners) {
-                            listener.diskFailed(dir);
-                        }
-                    } catch (DiskWarnThresholdException e) {
-                        diskUsages.put(dir, e.getUsage());
-                        // the full-filled dir become writable but still above warn threshold
-                        addToWritableDirs(dir, false);
-                    } catch (DiskOutOfSpaceException e) {
-                        // the full-filled dir is still full-filled
-                        diskUsages.put(dir, e.getUsage());
-                    }
-                }
-                try {
-                    Thread.sleep(interval);
-                } catch (InterruptedException e) {
-                    LOG.info("LedgerDirsMonitor thread is interrupted");
-                    break;
-                }
-            }
-            LOG.info("LedgerDirsMonitorThread exited!");
-        }
-
-        private void checkDirs(List<File> writableDirs)
-                throws DiskErrorException, NoWritableLedgerDirException {
-            for (File dir : writableDirs) {
-                try {
-                    diskChecker.checkDir(dir);
-                } catch (DiskWarnThresholdException e) {
-                    // nop
-                } catch (DiskOutOfSpaceException e) {
-                    addToFilledDirs(dir);
-                }
-            }
-            getWritableLedgerDirs();
-        }
-    }
-
-    /**
-=======
->>>>>>> 1b0492bf
      * Indicates All configured ledger directories are full.
      */
     public static class NoWritableLedgerDirException extends IOException {
