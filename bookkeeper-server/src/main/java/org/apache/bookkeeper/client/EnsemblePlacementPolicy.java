/*
 * Licensed to the Apache Software Foundation (ASF) under one
 * or more contributor license agreements.  See the NOTICE file
 * distributed with this work for additional information
 * regarding copyright ownership.  The ASF licenses this file
 * to you under the Apache License, Version 2.0 (the
 * "License"); you may not use this file except in compliance
 * with the License.  You may obtain a copy of the License at
 *
 *     http://www.apache.org/licenses/LICENSE-2.0
 *
 * Unless required by applicable law or agreed to in writing, software
 * distributed under the License is distributed on an "AS IS" BASIS,
 * WITHOUT WARRANTIES OR CONDITIONS OF ANY KIND, either express or implied.
 * See the License for the specific language governing permissions and
 * limitations under the License.
 */
package org.apache.bookkeeper.client;

import io.netty.util.HashedWheelTimer;
import java.util.ArrayList;
import java.util.Collection;
import java.util.Map;
import java.util.Optional;
import java.util.Set;
import org.apache.bookkeeper.client.BKException.BKNotEnoughBookiesException;
import org.apache.bookkeeper.client.BookieInfoReader.BookieInfo;
import org.apache.bookkeeper.client.DistributionSchedule.WriteSet;
import org.apache.bookkeeper.common.annotation.InterfaceAudience;
import org.apache.bookkeeper.common.annotation.InterfaceStability;
import org.apache.bookkeeper.conf.ClientConfiguration;
import org.apache.bookkeeper.feature.FeatureProvider;
import org.apache.bookkeeper.net.BookieSocketAddress;
import org.apache.bookkeeper.net.DNSToSwitchMapping;
import org.apache.bookkeeper.stats.StatsLogger;

/**
 * {@link EnsemblePlacementPolicy} encapsulates the algorithm that bookkeeper client uses to select a number of bookies
 * from the cluster as an ensemble for storing entries.
 *
 * <p>The algorithm is typically implemented based on the data input as well as the network topology properties.
 *
 * <h2>How does it work?</h2>
 *
 * <p>This interface basically covers three parts:
 * <ul>
 * <li>Initialization and uninitialization</li>
 * <li>How to choose bookies to place data</li>
 * <li>How to choose bookies to do speculative reads</li>
 * </ul></p>
 *
 * <h3>Initialization and uninitialization</h3>
 *
 * <p>The ensemble placement policy is constructed by jvm reflection during constructing bookkeeper client.
 * After the {@code EnsemblePlacementPolicy} is constructed, bookkeeper client will call
 * {@link #initialize(ClientConfiguration, Optional, HashedWheelTimer, FeatureProvider, StatsLogger)} to initialize
 * the placement policy.
 *
 * <p>The {@link #initialize(ClientConfiguration, Optional, HashedWheelTimer, FeatureProvider, StatsLogger)}
 * method takes a few resources from bookkeeper for instantiating itself. These resources include:
 *
 * <p><ul>
 * <li>`ClientConfiguration` : The client configuration that used for constructing the bookkeeper client.
 *                             The implementation of the placement policy could obtain its settings from this
 *                             configuration.
 * <li>`DNSToSwitchMapping`: The DNS resolver for the ensemble policy to build the network topology of the bookies
 *                           cluster. It is optional.
 * <li>`HashedWheelTimer`: A hashed wheel timer that could be used for timing related work.
 *                         For example, a stabilize network topology could use it to delay network topology changes to
 *                         reduce impacts of flapping bookie registrations due to zk session expires.
 * <li>`FeatureProvider`: A {@link FeatureProvider} that the policy could use for enabling or disabling its offered
 *                        features. For example, a {@link RegionAwareEnsemblePlacementPolicy} could offer features
 *                        to disable placing data to a specific region at runtime.
 * <li>`StatsLogger`: A {@link StatsLogger} for exposing stats.
 * </ul></p>
 *
 * <p>The ensemble placement policy is a single instance per bookkeeper client. The instance will
 * be {@link #uninitalize()} when closing the bookkeeper client. The implementation of a placement policy should be
 * responsible for releasing all the resources that allocated during
 * {@link #initialize(ClientConfiguration, Optional, HashedWheelTimer, FeatureProvider, StatsLogger)}.
 *
 * <h3>How to choose bookies to place data</h3>
 *
 * <p>The bookkeeper client discovers list of bookies from zookeeper via {@code BookieWatcher} - whenever there are
 * bookie changes, the ensemble placement policy will be notified with new list of bookies via
 * {@link #onClusterChanged(Set, Set)}. The implementation of the ensemble placement policy will react on those
 * changes to build new network topology. Subsequent operations like {@link #newEnsemble(int, int, int, Map, Set)} or
 * {@link #replaceBookie(int, int, int, Map, Collection, BookieSocketAddress, Set)} hence can operate on the new
 * network topology.
 *
 * <p>Both {@link RackawareEnsemblePlacementPolicy} and {@link RegionAwareEnsemblePlacementPolicy} are
 * {@link TopologyAwareEnsemblePlacementPolicy}s. They build a {@link org.apache.bookkeeper.net.NetworkTopology} on
 * bookie changes, use it for ensemble placement and ensure {@code rack/region} coverage for write quorums.
 *
 * <h4>Network Topology</h4>
 *
 * <p>The network topology is presenting a cluster of bookies in a tree hierarchical structure. For example,
 * a bookie cluster may be consists of many data centers (aka regions) filled with racks of machines.
 * In this tree structure, leaves represent bookies and inner nodes represent switches/routes that manage
 * traffic in/out of regions or racks.
 *
 * <p>For example, there are 3 bookies in region `A`. They are `bk1`, `bk2` and `bk3`. And their network locations are
 * {@code /region-a/rack-1/bk1}, {@code /region-a/rack-1/bk2} and {@code /region-a/rack-2/bk3}. So the network topology
 * will look like below:
 *
 * <pre>
 *      root
 *        |
 *     region-a
 *       /  \
 * rack-1  rack-2
 *   /  \       \
 * bk1  bk2     bk3
 * </pre>
 *
 * <p>Another example, there are 4 bookies spanning in two regions `A` and `B`. They are `bk1`, `bk2`, `bk3` and `bk4`.
 * And their network locations are {@code /region-a/rack-1/bk1}, {@code /region-a/rack-1/bk2},
 * {@code /region-b/rack-2/bk3} and {@code /region-b/rack-2/bk4}. The network topology will look like below:
 *
 * <pre>
 *         root
 *         /  \
 * region-a  region-b
 *     |         |
 *   rack-1    rack-2
 *     / \       / \
 *   bk1  bk2  bk3  bk4
 * </pre>
 *
 * <p>The network location of each bookie is resolved by a {@link DNSToSwitchMapping}. The {@link DNSToSwitchMapping}
 * resolves a list of DNS-names or IP-addresses into a list of network locations. The network location that is returned
 * must be a network path of the form `/region/rack`, where `/` is the root, and `region` is the region id representing
 * the data center where `rack` is located. The network topology of the bookie cluster would determine the number of
 *
 * <h4>RackAware and RegionAware</h4>
 *
 * <p>{@link RackawareEnsemblePlacementPolicy} basically just chooses bookies from different racks in the built
 * network topology. It guarantees that a write quorum will cover at least two racks. It expects the network locations
 * resolved by {@link DNSToSwitchMapping} have at least 2 levels. For example, network location paths like
 * {@code /dc1/rack0} and {@code /dc1/row1/rack0} are okay, but {@code /rack0} is not acceptable.
 *
 * <p>{@link RegionAwareEnsemblePlacementPolicy} is a hierarchical placement policy, which it chooses
 * equal-sized bookies from regions, and within each region it uses {@link RackawareEnsemblePlacementPolicy} to choose
 * bookies from racks. For example, if there is 3 regions - {@code region-a}, {@code region-b} and {@code region-c},
 * an application want to allocate a {@code 15-bookies} ensemble. First, it would figure out there are 3 regions and
 * it should allocate 5 bookies from each region. Second, for each region, it would use
 * {@link RackawareEnsemblePlacementPolicy} to choose <i>5</i> bookies.
 *
 * <p>Since {@link RegionAwareEnsemblePlacementPolicy} is based on {@link RackawareEnsemblePlacementPolicy}, it expects
 * the network locations resolved by {@link DNSToSwitchMapping} have at least <b>3</b> levels.
 *
 * <h3>How to choose bookies to do speculative reads?</h3>
 *
<<<<<<< HEAD
 * <p>{@link #reorderReadSequence(ArrayList, BookiesHealthInfo, Map)} and {@link #reorderReadLACSequence(ArrayList, BookiesHealthInfo, Map)} are
=======
 * <p>{@link #reorderReadSequence(ArrayList, BookiesHealthInfo, WriteSet)} and
 * {@link #reorderReadLACSequence(ArrayList, BookiesHealthInfo, WriteSet)} are
>>>>>>> ca0ebcbd
 * two methods exposed by the placement policy, to help client determine a better read sequence according to the
 * network topology and the bookie failure history.
 *
 * <p>For example, in {@link RackawareEnsemblePlacementPolicy}, the reads will be attempted in following sequence:
 *
 * <p><ul>
 * <li>bookies are writable and didn't experience failures before
 * <li>bookies are writable and experienced failures before
 * <li>bookies are readonly
 * <li>bookies already disappeared from network topology
 * </ul></p>
 *
 * <p>In {@link RegionAwareEnsemblePlacementPolicy}, the reads will be tried in similar following sequence
 * as `RackAware` placement policy. There is a slight different on trying writable bookies: after trying every 2
 * bookies from local region, it would try a bookie from remote region. Hence it would achieve low latency even
 * there is network issues within local region.
 *
 * <h2>How to configure the placement policy?</h2>
 *
 * <p>Currently there are 3 implementations available by default. They are:
 * <ul>
 *     <li>{@link DefaultEnsemblePlacementPolicy}</li>
 *     <li>{@link RackawareEnsemblePlacementPolicy}</li>
 *     <li>{@link RegionAwareEnsemblePlacementPolicy}</li>
 * </ul>
 *
 * <p>You can configure the ensemble policy by specifying the placement policy class in
 * {@link ClientConfiguration#setEnsemblePlacementPolicy(Class)}.
 *
 * <p>{@link DefaultEnsemblePlacementPolicy} randomly pickups bookies from the cluster, while both
 * {@link RackawareEnsemblePlacementPolicy} and {@link RegionAwareEnsemblePlacementPolicy} choose bookies based on
 * network locations. So you might also consider configuring a proper {@link DNSToSwitchMapping} in
 * {@link BookKeeper.Builder} to resolve the correct network locations for your cluster.
 *
 * @see TopologyAwareEnsemblePlacementPolicy
 * @see DefaultEnsemblePlacementPolicy
 * @see RackawareEnsemblePlacementPolicy
 * @see RegionAwareEnsemblePlacementPolicy
 */
@InterfaceAudience.Public
@InterfaceStability.Evolving
public interface EnsemblePlacementPolicy {

    /**
     * Initialize the policy.
     *
     * @param conf client configuration
     * @param optionalDnsResolver dns resolver
     * @param hashedWheelTimer timer
     * @param featureProvider feature provider
     * @param statsLogger stats logger
     *
     * @since 4.5
     */
    EnsemblePlacementPolicy initialize(ClientConfiguration conf,
                                       Optional<DNSToSwitchMapping> optionalDnsResolver,
                                       HashedWheelTimer hashedWheelTimer,
                                       FeatureProvider featureProvider,
                                       StatsLogger statsLogger);

    /**
     * Uninitialize the policy.
     */
    void uninitalize();

    /**
     * A consistent view of the cluster (what bookies are available as writable, what bookies are available as
     * readonly) is updated when any changes happen in the cluster.
     *
     * <p>The implementation should take actions when the cluster view is changed. So subsequent
     * {@link #newEnsemble(int, int, int, Map, Set)} and
     * {@link #replaceBookie(int, int, int, Map, Collection, BookieSocketAddress, Set)} can choose proper bookies.
     *
     * @param writableBookies
     *          All the bookies in the cluster available for write/read.
     * @param readOnlyBookies
     *          All the bookies in the cluster available for readonly.
     * @return the dead bookies during this cluster change.
     */
    Set<BookieSocketAddress> onClusterChanged(Set<BookieSocketAddress> writableBookies,
                                              Set<BookieSocketAddress> readOnlyBookies);

    /**
     * Choose <i>numBookies</i> bookies for ensemble. If the count is more than the number of available
     * nodes, {@link BKNotEnoughBookiesException} is thrown.
     *
     * <p>The implementation should respect to the replace settings. The size of the returned bookie list
     * should be equal to the provide {@code ensembleSize}.
     *
     * <p>{@code customMetadata} is the same user defined data that user provides
     * when {@link BookKeeper#createLedger(int, int, int, BookKeeper.DigestType, byte[], Map)}.
     *
     * @param ensembleSize
     *          Ensemble Size
     * @param writeQuorumSize
     *          Write Quorum Size
     * @param ackQuorumSize
     *          the value of ackQuorumSize (added since 4.5)
     * @param customMetadata the value of customMetadata. it is the same user defined metadata that user
     *                       provides in {@link BookKeeper#createLedger(int, int, int, BookKeeper.DigestType, byte[])}
     * @param excludeBookies Bookies that should not be considered as targets.
     * @throws BKNotEnoughBookiesException if not enough bookies available.
     * @return the ArrayList&lt;org.apache.bookkeeper.net.BookieSocketAddress&gt;
     */
    ArrayList<BookieSocketAddress> newEnsemble(int ensembleSize,
                                               int writeQuorumSize,
                                               int ackQuorumSize,
                                               Map<String, byte[]> customMetadata,
                                               Set<BookieSocketAddress> excludeBookies)
        throws BKNotEnoughBookiesException;

    /**
     * Choose a new bookie to replace <i>bookieToReplace</i>. If no bookie available in the cluster,
     * {@link BKNotEnoughBookiesException} is thrown.
     *
     * @param ensembleSize
     *          the value of ensembleSize
     * @param writeQuorumSize
     *          the value of writeQuorumSize
     * @param ackQuorumSize the value of ackQuorumSize (added since 4.5)
     * @param customMetadata the value of customMetadata. it is the same user defined metadata that user
     *                       provides in {@link BookKeeper#createLedger(int, int, int, BookKeeper.DigestType, byte[])}
     * @param currentEnsemble the value of currentEnsemble
     * @param bookieToReplace bookie to replace
     * @param excludeBookies bookies that should not be considered as candidate.
     * @throws BKNotEnoughBookiesException
     * @return the org.apache.bookkeeper.net.BookieSocketAddress
     */
    BookieSocketAddress replaceBookie(int ensembleSize,
                                      int writeQuorumSize,
                                      int ackQuorumSize,
                                      Map<String, byte[]> customMetadata,
                                      Collection<BookieSocketAddress> currentEnsemble,
                                      BookieSocketAddress bookieToReplace,
                                      Set<BookieSocketAddress> excludeBookies)
        throws BKNotEnoughBookiesException;

    /**
     * Register a bookie as slow so that it is tried after available and read-only bookies.
     *
     * @param bookieSocketAddress
     *          Address of bookie host
     * @param entryId
     *          Entry ID that caused a speculative timeout on the bookie.
     */
<<<<<<< HEAD
    public void registerSlowBookie(BookieSocketAddress bookieSocketAddress, long entryId);
=======
    void registerSlowBookie(BookieSocketAddress bookieSocketAddress, long entryId);
>>>>>>> ca0ebcbd

    /**
     * Reorder the read sequence of a given write quorum <i>writeSet</i>.
     *
     * @param ensemble
     *          Ensemble to read entries.
     * @param bookiesHealthInfo
     *          Health info for bookies
     * @param writeSet
     *          Write quorum to read entries. This will be modified, rather than
     *          allocating a new WriteSet.
     * @return The read sequence. This will be the same object as the passed in
     *         writeSet.
     * @since 4.5
     */
    DistributionSchedule.WriteSet reorderReadSequence(
            ArrayList<BookieSocketAddress> ensemble,
            BookiesHealthInfo bookiesHealthInfo,
            DistributionSchedule.WriteSet writeSet);


    /**
     * Reorder the read last add confirmed sequence of a given write quorum <i>writeSet</i>.
     *
     * @param ensemble
     *          Ensemble to read entries.
     * @param bookiesHealthInfo
     *          Health info for bookies
     * @param writeSet
     *          Write quorum to read entries. This will be modified, rather than
     *          allocating a new WriteSet.
     * @return The read sequence. This will be the same object as the passed in
     *         writeSet.
     * @since 4.5
     */
    DistributionSchedule.WriteSet reorderReadLACSequence(
            ArrayList<BookieSocketAddress> ensemble,
            BookiesHealthInfo bookiesHealthInfo,
            DistributionSchedule.WriteSet writeSet);

    /**
     * Send the bookie info details.
     *
     * @param bookieInfoMap
     *          A map that has the bookie to BookieInfo
     * @since 4.5
     */
    default void updateBookieInfo(Map<BookieSocketAddress, BookieInfo> bookieInfoMap) {
    }
}<|MERGE_RESOLUTION|>--- conflicted
+++ resolved
@@ -151,12 +151,8 @@
  *
  * <h3>How to choose bookies to do speculative reads?</h3>
  *
-<<<<<<< HEAD
- * <p>{@link #reorderReadSequence(ArrayList, BookiesHealthInfo, Map)} and {@link #reorderReadLACSequence(ArrayList, BookiesHealthInfo, Map)} are
-=======
  * <p>{@link #reorderReadSequence(ArrayList, BookiesHealthInfo, WriteSet)} and
  * {@link #reorderReadLACSequence(ArrayList, BookiesHealthInfo, WriteSet)} are
->>>>>>> ca0ebcbd
  * two methods exposed by the placement policy, to help client determine a better read sequence according to the
  * network topology and the bookie failure history.
  *
@@ -302,11 +298,7 @@
      * @param entryId
      *          Entry ID that caused a speculative timeout on the bookie.
      */
-<<<<<<< HEAD
-    public void registerSlowBookie(BookieSocketAddress bookieSocketAddress, long entryId);
-=======
     void registerSlowBookie(BookieSocketAddress bookieSocketAddress, long entryId);
->>>>>>> ca0ebcbd
 
     /**
      * Reorder the read sequence of a given write quorum <i>writeSet</i>.
