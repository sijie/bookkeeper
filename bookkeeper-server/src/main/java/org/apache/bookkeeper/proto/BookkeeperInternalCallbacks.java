--- conflicted
+++ resolved
@@ -27,10 +27,6 @@
 import java.util.concurrent.RejectedExecutionException;
 import java.util.concurrent.TimeUnit;
 import java.util.concurrent.atomic.AtomicInteger;
-<<<<<<< HEAD
-=======
-
->>>>>>> 5fe86525
 import org.apache.bookkeeper.client.LedgerEntry;
 import org.apache.bookkeeper.client.LedgerHandle;
 import org.apache.bookkeeper.client.LedgerMetadata;
@@ -46,7 +42,6 @@
  * Declaration of a callback interfaces used in bookkeeper client library but
  * not exposed to the client application.
  */
-
 public class BookkeeperInternalCallbacks {
 
     static final Logger LOG = LoggerFactory.getLogger(BookkeeperInternalCallbacks.class);
@@ -124,7 +119,6 @@
      * from a ledger).
      *
      */
-
     public interface ReadEntryCallback {
         void readEntryComplete(int rc, long ledgerId, long entryId, ByteBuf buffer, Object ctx);
     }
@@ -150,25 +144,6 @@
     
     public interface GetBookieInfoCallback {
         void getBookieInfoComplete(int rc, BookieInfo bInfo, Object ctx);
-    }
-
-    /**
-     * Listener on entries responded.
-     */
-    public interface ReadEntryListener {
-        /**
-         * On given <i>entry</i> completed.
-         *
-         * @param rc
-         *          result code of reading this entry.
-         * @param lh
-         *          ledger handle.
-         * @param entry
-         *          ledger entry.
-         * @param ctx
-         *          callback context.
-         */
-        void onEntryComplete(int rc, LedgerHandle lh, LedgerEntry entry, Object ctx);
     }
 
     /**
