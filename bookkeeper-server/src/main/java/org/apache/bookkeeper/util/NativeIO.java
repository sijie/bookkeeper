/**
 * Licensed to the Apache Software Foundation (ASF) under one
 * or more contributor license agreements.  See the NOTICE file
 * distributed with this work for additional information
 * regarding copyright ownership.  The ASF licenses this file
 * to you under the Apache License, Version 2.0 (the
 * "License"); you may not use this file except in compliance
 * with the License.  You may obtain a copy of the License at
 *
 *     http://www.apache.org/licenses/LICENSE-2.0
 *
 * Unless required by applicable law or agreed to in writing, software
 * distributed under the License is distributed on an "AS IS" BASIS,
 * WITHOUT WARRANTIES OR CONDITIONS OF ANY KIND, either express or implied.
 * See the License for the specific language governing permissions and
 * limitations under the License.
 */

package org.apache.bookkeeper.util;

import com.sun.jna.LastErrorException;
import com.sun.jna.Native;

import java.io.FileDescriptor;
<<<<<<< HEAD
=======
import java.lang.reflect.Field;
>>>>>>> 31b7db6d

import org.slf4j.Logger;
import org.slf4j.LoggerFactory;

/**
 * Native I/O operations.
 */
public final class NativeIO {
    private static final Logger LOG = LoggerFactory.getLogger(NativeIO.class);

    private static final int POSIX_FADV_DONTNEED = 4; /* fadvise.h */

    private static final int FALLOC_FL_KEEP_SIZE = 1;

    private static boolean initialized = false;
    private static boolean fadvisePossible = true;
    private static boolean sysFallocatePossible = true;
    private static boolean posixFallocatePossible = true;

    static {
        try {
            LOG.info("Loading bookkeeper native library.");
            System.loadLibrary("bookkeeper");
            initialized = true;
            LOG.info("Loaded bookkeeper native library. Enabled Native IO.");
        } catch (Throwable t) {
            LOG.info("Unable to load bookkeeper native library. Native methods will be disabled : ", t);
        }
    }

    // fadvice
    public static native int posix_fadvise(int fd, long offset, long len, int flag);
    // posix_fallocate
    public static native int posix_fallocate(int fd, long offset, long len);
    // fallocate
    public static native int fallocate(int fd, int mode, long offset, long len);

    private NativeIO() {}

    private static Field getFieldByReflection(Class cls, String fieldName) {
        Field field = null;

        try {
            field = cls.getDeclaredField(fieldName);
            field.setAccessible(true);
        } catch (Exception e) {
            // We don't really expect this so throw an assertion to
            // catch this during development
            assert false;
            LOG.warn("Unable to read {} field from {}", fieldName, cls.getName());
        }

        return field;
    }

    /**
     * Get system file descriptor (int) from FileDescriptor object.
     * @param descriptor - FileDescriptor object to get fd from
     * @return file descriptor, -1 or error
     */
    public static int getSysFileDescriptor(FileDescriptor descriptor) {
        Field field = getFieldByReflection(descriptor.getClass(), "fd");
        try {
            return field.getInt(descriptor);
        } catch (Exception e) {
            LOG.warn("Unable to read fd field from java.io.FileDescriptor");
        }

        return -1;
    }

    public static boolean fallocateIfPossible(int fd, long offset, long nbytes) {
        if (!initialized || fd < 0) {
            return false;
        }
        boolean allocated = false;
        if (sysFallocatePossible) {
            allocated = sysFallocateIfPossible(fd, offset, nbytes);
        }
        if (!allocated && posixFallocatePossible) {
            allocated = posixFallocateIfPossible(fd, offset, nbytes);
        }
        return allocated;
    }

    private static boolean sysFallocateIfPossible(int fd, long offset, long nbytes) {
        try {
            int rc = fallocate(fd, FALLOC_FL_KEEP_SIZE, offset, nbytes);
            if (rc != 0) {
                LOG.error("Failed on sys fallocate file descriptor {}, offset {}, bytes {}, rc {} : {}",
                        new Object[] { fd, offset, nbytes, rc, Errno.strerror() });
                return false;
            }
        } catch (UnsupportedOperationException uoe) {
            LOG.warn("sys fallocate isn't supported : ", uoe);
            sysFallocatePossible = false;
        }  catch (UnsatisfiedLinkError nle) {
            LOG.warn("Unsatisfied Link error: sys fallocate failed on file descriptor {}, offset {}, bytes {} : ",
                    new Object[] { fd, offset, nbytes, nle });
            sysFallocatePossible = false;
        } catch (Exception e) {
            LOG.error("Unknown exception: sys fallocate failed on file descriptor {}, offset {}, bytes {} : ",
                    new Object[] { fd, offset, nbytes, e });
            return false;
        }
        return sysFallocatePossible;
    }

    private static boolean posixFallocateIfPossible(int fd, long offset, long nbytes) {
        try {
            int rc = posix_fallocate(fd, offset, nbytes);
            if (rc != 0) {
                LOG.error("Failed on posix_fallocate file descriptor {}, offset {}, bytes {}, rc {} : {}",
                        new Object[] { fd, offset, nbytes, rc, Errno.strerror() });
                return false;
            }
        } catch (UnsupportedOperationException uoe) {
            LOG.warn("posix_fallocate isn't supported : ", uoe);
            posixFallocatePossible = false;
        }  catch (UnsatisfiedLinkError nle) {
            LOG.warn("Unsatisfied Link error: posix_fallocate failed on file descriptor {}, offset {}, bytes {} : ",
                    new Object[] { fd, offset, nbytes, nle });
            posixFallocatePossible = false;
        } catch (Exception e) {
            LOG.error("Unknown exception: posix_fallocate failed on file descriptor {}, offset {}, bytes {} : ",
                    new Object[] { fd, offset, nbytes, e });
            return false;
        }
        return posixFallocatePossible;
    }

    /**
     * Remove pages from the file system page cache when they wont
     * be accessed again.
     *
     * @param fd     The file descriptor of the source file.
     * @param offset The offset within the file.
     * @param len    The length to be flushed.
     */
    public static void bestEffortRemoveFromPageCache(int fd, long offset, long len) {
        posixFadviseIfPossible(fd, offset, len, POSIX_FADV_DONTNEED);
    }

    public static boolean posixFadviseIfPossible(int fd, long offset, long len, int flags) {
        if (!initialized || !fadvisePossible || fd < 0) {
            return false;
        }
        try {
            int rc = posix_fadvise(fd, offset, len, flags);
            if (rc != 0) {
                LOG.error("Failed on posix_fadvise file descriptor {}, offset {}, bytes {}, flags {}, rc {} : {}",
                        new Object[] { fd, offset, len, flags, rc, Errno.strerror() });
                return false;
            }
        } catch (UnsupportedOperationException uoe) {
            LOG.warn("posix_fadvise is not supported : ", uoe);
            fadvisePossible = false;
        } catch (UnsatisfiedLinkError ule) {
            // if JNA is unavailable just skipping Direct I/O
            // instance of this class will act like normal RandomAccessFile
            LOG.warn("Unsatisfied Link error: posix_fadvise failed on file descriptor {}, offset {} : ",
                    fd, offset, ule);
            fadvisePossible = false;
        } catch (Exception e) {
            // This is best effort anyway so lets just log that there was an
            // exception and forget
            LOG.warn("Unknown exception: posix_fadvise failed on file descriptor {}, offset {} : ",
<<<<<<< HEAD
                    new Object[] { fd, offset, e });
            return false;
=======
                    fd, offset, e);
>>>>>>> 31b7db6d
        }
        return fadvisePossible;
    }

}<|MERGE_RESOLUTION|>--- conflicted
+++ resolved
@@ -22,10 +22,7 @@
 import com.sun.jna.Native;
 
 import java.io.FileDescriptor;
-<<<<<<< HEAD
-=======
 import java.lang.reflect.Field;
->>>>>>> 31b7db6d
 
 import org.slf4j.Logger;
 import org.slf4j.LoggerFactory;
@@ -193,12 +190,8 @@
             // This is best effort anyway so lets just log that there was an
             // exception and forget
             LOG.warn("Unknown exception: posix_fadvise failed on file descriptor {}, offset {} : ",
-<<<<<<< HEAD
-                    new Object[] { fd, offset, e });
-            return false;
-=======
                     fd, offset, e);
->>>>>>> 31b7db6d
+            fadvisePossible = false;
         }
         return fadvisePossible;
     }
