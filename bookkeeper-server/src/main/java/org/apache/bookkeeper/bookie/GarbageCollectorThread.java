/**
 *
 * Licensed to the Apache Software Foundation (ASF) under one
 * or more contributor license agreements.  See the NOTICE file
 * distributed with this work for additional information
 * regarding copyright ownership.  The ASF licenses this file
 * to you under the Apache License, Version 2.0 (the
 * "License"); you may not use this file except in compliance
 * with the License.  You may obtain a copy of the License at
 *
 *   http://www.apache.org/licenses/LICENSE-2.0
 *
 * Unless required by applicable law or agreed to in writing,
 * software distributed under the License is distributed on an
 * "AS IS" BASIS, WITHOUT WARRANTIES OR CONDITIONS OF ANY
 * KIND, either express or implied.  See the License for the
 * specific language governing permissions and limitations
 * under the License.
 *
 */

package org.apache.bookkeeper.bookie;

import com.google.common.annotations.VisibleForTesting;
import com.google.common.base.Stopwatch;
import com.google.common.util.concurrent.RateLimiter;
import com.google.common.util.concurrent.ThreadFactoryBuilder;
import java.io.IOException;
import java.nio.ByteBuffer;
import java.util.ArrayList;
import java.util.Collections;
import java.util.Comparator;
import java.util.List;
import java.util.Map;
import java.util.concurrent.ConcurrentHashMap;
import java.util.concurrent.Future;
import java.util.concurrent.ScheduledExecutorService;
import java.util.concurrent.TimeUnit;
import java.util.concurrent.Executors;
import java.util.concurrent.atomic.AtomicBoolean;
import org.apache.bookkeeper.bookie.EntryLogger.EntryLogScanner;
import org.apache.bookkeeper.bookie.GarbageCollector.GarbageCleaner;
import org.apache.bookkeeper.conf.ServerConfiguration;
import org.apache.bookkeeper.meta.LedgerManager;
import org.apache.bookkeeper.util.MathUtils;
import org.apache.bookkeeper.util.SafeRunnable;
import org.slf4j.Logger;
import org.slf4j.LoggerFactory;

/**
 * This is the garbage collector thread that runs in the background to
 * remove any entry log files that no longer contains any active ledger.
 */
public class GarbageCollectorThread extends SafeRunnable {
    private static final Logger LOG = LoggerFactory.getLogger(GarbageCollectorThread.class);
    private static final int SECOND = 1000;

    // Maps entry log files to the set of ledgers that comprise the file and the size usage per ledger
    private Map<Long, EntryLogMetadata> entryLogMetaMap = new ConcurrentHashMap<Long, EntryLogMetadata>();

    ScheduledExecutorService gcExecutor;
    Future<?> scheduledFuture = null;

    // This is how often we want to run the Garbage Collector Thread (in milliseconds).
    final long gcWaitTime;

    // Compaction parameters
    boolean enableMinorCompaction = false;
    final double minorCompactionThreshold;
    final long minorCompactionInterval;

    boolean enableMajorCompaction = false;
    final double majorCompactionThreshold;
    final long majorCompactionInterval;

    final boolean isForceGCAllowWhenNoSpace;

    long lastMinorCompactionTime;
    long lastMajorCompactionTime;

    final boolean isThrottleByBytes;
    final int maxOutstandingRequests;
    final int compactionRateByEntries;
    final int compactionRateByBytes;
    final CompactionScannerFactory scannerFactory;

    // Entry Logger Handle
    final EntryLogger entryLogger;

    final CompactableLedgerStorage ledgerStorage;

    // flag to ensure gc thread will not be interrupted during compaction
    // to reduce the risk getting entry log corrupted
    final AtomicBoolean compacting = new AtomicBoolean(false);

    volatile boolean running = true;

    // track the last scanned successfully log id
    long scannedLogId = 0;

    // Boolean to trigger a forced GC.
    final AtomicBoolean forceGarbageCollection = new AtomicBoolean(false);
    // Boolean to disable major compaction, when disk is almost full
    final AtomicBoolean suspendMajorCompaction = new AtomicBoolean(false);
    // Boolean to disable minor compaction, when disk is full
    final AtomicBoolean suspendMinorCompaction = new AtomicBoolean(false);

    final GarbageCollector garbageCollector;
    final GarbageCleaner garbageCleaner;

    private static class Throttler {
        final RateLimiter rateLimiter;
        final boolean isThrottleByBytes;
        final int compactionRateByBytes;
        final int compactionRateByEntries;

        Throttler(boolean isThrottleByBytes,
                  int compactionRateByBytes,
                  int compactionRateByEntries) {
            this.isThrottleByBytes  = isThrottleByBytes;
            this.compactionRateByBytes = compactionRateByBytes;
            this.compactionRateByEntries = compactionRateByEntries;
            this.rateLimiter = RateLimiter.create(this.isThrottleByBytes
                    ? this.compactionRateByBytes : this.compactionRateByEntries);
        }

        // acquire. if bybytes: bytes of this entry; if byentries: 1.
        void acquire(int permits) {
            rateLimiter.acquire(this.isThrottleByBytes ? permits : 1);
        }
    }

    /**
     * A scanner wrapper to check whether a ledger is alive in an entry log file.
     */
    class CompactionScannerFactory {
        List<EntryLocation> offsets = new ArrayList<EntryLocation>();

        EntryLogScanner newScanner(final EntryLogMetadata meta) {
            final Throttler throttler = new Throttler (isThrottleByBytes,
                                                       compactionRateByBytes,
                                                       compactionRateByEntries);

            return new EntryLogScanner() {
                @Override
                public boolean accept(long ledgerId) {
                    return meta.containsLedger(ledgerId);
                }

                @Override
                public void process(final long ledgerId, long offset, ByteBuffer entry) throws IOException {
                    throttler.acquire(entry.remaining());

                    if (offsets.size() > maxOutstandingRequests) {
                        flush();
                    }
                    entry.getLong(); // discard ledger id, we already have it
                    long entryId = entry.getLong();
                    entry.rewind();

                    long newoffset = entryLogger.addEntry(ledgerId, entry);
                    offsets.add(new EntryLocation(ledgerId, entryId, newoffset));

                }
            };
        }

        void flush() throws IOException {
            if (offsets.isEmpty()) {
                if (LOG.isDebugEnabled()) {
                    LOG.debug("Skipping entry log flushing, as there are no offset!");
                }
                return;
            }

            // Before updating the index, we want to wait until all the compacted entries are flushed into the
            // entryLog
            try {
                entryLogger.flush();

                ledgerStorage.updateEntriesLocations(offsets);
            } finally {
                offsets.clear();
            }
        }
    }


    /**
     * Create a garbage collector thread.
     *
     * @param conf
     *          Server Configuration Object.
     * @throws IOException
     */
    public GarbageCollectorThread(ServerConfiguration conf,
                                  LedgerManager ledgerManager,
                                  final CompactableLedgerStorage ledgerStorage)
        throws IOException {
        gcExecutor = Executors.newSingleThreadScheduledExecutor(
                new ThreadFactoryBuilder().setNameFormat("GarbageCollectorThread-%d").build()
        );

        this.entryLogger = ledgerStorage.getEntryLogger();
        this.ledgerStorage = ledgerStorage;

        this.gcWaitTime = conf.getGcWaitTime();
        this.isThrottleByBytes = conf.getIsThrottleByBytes();
        this.maxOutstandingRequests = conf.getCompactionMaxOutstandingRequests();
        this.compactionRateByEntries  = conf.getCompactionRateByEntries();
        this.compactionRateByBytes = conf.getCompactionRateByBytes();
        this.scannerFactory = new CompactionScannerFactory();

        this.garbageCleaner = new GarbageCollector.GarbageCleaner() {
            @Override
            public void clean(long ledgerId) {
                try {
                    if (LOG.isDebugEnabled()) {
                        LOG.debug("delete ledger : " + ledgerId);
                    }

                    ledgerStorage.deleteLedger(ledgerId);
                } catch (IOException e) {
                    LOG.error("Exception when deleting the ledger index file on the Bookie: ", e);
                }
            }
        };

        this.garbageCollector = new ScanAndCompareGarbageCollector(ledgerManager, ledgerStorage, conf);

        // compaction parameters
        minorCompactionThreshold = conf.getMinorCompactionThreshold();
        minorCompactionInterval = conf.getMinorCompactionInterval() * SECOND;
        majorCompactionThreshold = conf.getMajorCompactionThreshold();
        majorCompactionInterval = conf.getMajorCompactionInterval() * SECOND;
        isForceGCAllowWhenNoSpace = conf.getIsForceGCAllowWhenNoSpace();

        if (minorCompactionInterval > 0 && minorCompactionThreshold > 0) {
            if (minorCompactionThreshold > 1.0f) {
                throw new IOException("Invalid minor compaction threshold "
                                    + minorCompactionThreshold);
            }
            if (minorCompactionInterval <= gcWaitTime) {
                throw new IOException("Too short minor compaction interval : "
                                    + minorCompactionInterval);
            }
            enableMinorCompaction = true;
        }

        if (majorCompactionInterval > 0 && majorCompactionThreshold > 0) {
            if (majorCompactionThreshold > 1.0f) {
                throw new IOException("Invalid major compaction threshold "
                                    + majorCompactionThreshold);
            }
            if (majorCompactionInterval <= gcWaitTime) {
                throw new IOException("Too short major compaction interval : "
                                    + majorCompactionInterval);
            }
            enableMajorCompaction = true;
        }

        if (enableMinorCompaction && enableMajorCompaction) {
            if (minorCompactionInterval >= majorCompactionInterval
                || minorCompactionThreshold >= majorCompactionThreshold) {
                throw new IOException("Invalid minor/major compaction settings : minor ("
                                    + minorCompactionThreshold + ", " + minorCompactionInterval
                                    + "), major (" + majorCompactionThreshold + ", "
                                    + majorCompactionInterval + ")");
            }
        }

        LOG.info("Minor Compaction : enabled=" + enableMinorCompaction + ", threshold="
               + minorCompactionThreshold + ", interval=" + minorCompactionInterval);
        LOG.info("Major Compaction : enabled=" + enableMajorCompaction + ", threshold="
               + majorCompactionThreshold + ", interval=" + majorCompactionInterval);

        lastMinorCompactionTime = lastMajorCompactionTime = MathUtils.now();
    }

    public void enableForceGC() {
        if (forceGarbageCollection.compareAndSet(false, true)) {
            LOG.info("Forced garbage collection triggered by thread: {}", Thread.currentThread().getName());
            triggerGC();
        }
    }

    public void disableForceGC() {
        if (forceGarbageCollection.compareAndSet(true, false)) {
            LOG.info("{} disabled force garbage collection since bookie has enough space now.", Thread
                    .currentThread().getName());
        }
    }

    /**
     * Manually trigger GC (for testing).
     */
    Future<?> triggerGC() {
        return gcExecutor.submit(this);
    }

    public void suspendMajorGC() {
        if (suspendMajorCompaction.compareAndSet(false, true)) {
            LOG.info("Suspend Major Compaction triggered by thread: {}", Thread.currentThread().getName());
        }
    }

    public void resumeMajorGC() {
        if (suspendMajorCompaction.compareAndSet(true, false)) {
            LOG.info("{} Major Compaction back to normal since bookie has enough space now.",
                    Thread.currentThread().getName());
        }
    }

    public void suspendMinorGC() {
        if (suspendMinorCompaction.compareAndSet(false, true)) {
            LOG.info("Suspend Minor Compaction triggered by thread: {}", Thread.currentThread().getName());
        }
    }

    public void resumeMinorGC() {
        if (suspendMinorCompaction.compareAndSet(true, false)) {
            LOG.info("{} Minor Compaction back to normal since bookie has enough space now.",
                    Thread.currentThread().getName());
        }
    }

    /**
     * gc ledger storage.
     */
    void gc() {
        LOG.debug("Starting garbage collecting ledger storage.");

        LOG.debug("Garbage collecting deleted ledgers' index files.");
        // gc inactive/deleted ledgers
        doGcLedgers();

        Stopwatch scanStopwatch = Stopwatch.createStarted();

        LOG.debug("Scanning entry log files to extract metadata and delete empty entry logs if possible.");
        // Extract all of the ledger ID's that comprise all of the entry logs
        // (except for the current new one which is still being written to).
        entryLogMetaMap = extractMetaFromEntryLogs(entryLogMetaMap);

        // if it isn't running, break to not access zookeeper
        if (!running) {
            return;
        }

        long elapsedTimeOnScan = scanStopwatch.elapsed(TimeUnit.MILLISECONDS);

        if (elapsedTimeOnScan >= gcWaitTime) {
            LOG.debug("Garbage collecting deleted ledgers' index files again just in case ledgers deleted during scanning.");
            // gc inactive/deleted ledgers again, just in case ledgers are deleted during scanning entry logs
            doGcLedgers();
        }

        LOG.debug("Garbage collecting empty entry log files.");
        // gc entry logs
        doGcEntryLogs();
    }

    public void start() {
        if (scheduledFuture != null) {
            scheduledFuture.cancel(false);
        }
        scheduledFuture = gcExecutor.scheduleAtFixedRate(this, gcWaitTime, gcWaitTime, TimeUnit.MILLISECONDS);
    }

    @Override
    public void safeRun() {
        boolean force = forceGarbageCollection.get();
        if (force) {
            LOG.info("Garbage collector thread forced to perform GC before expiry of wait time.");
        }

        try {
            gc(); 

            boolean suspendMajor = suspendMajorCompaction.get();
            boolean suspendMinor = suspendMinorCompaction.get();
            if (suspendMajor) {
                LOG.info("Disk almost full, suspend major compaction to slow down filling disk.");
            }
            if (suspendMinor) {
                LOG.info("Disk full, suspend minor compaction to slow down filling disk.");
            }

            long curTime = MathUtils.now();
            if (enableMajorCompaction && (!suspendMajor) &&
                (force || curTime - lastMajorCompactionTime > majorCompactionInterval)) {
                // enter major compaction
                LOG.info("Enter major compaction, suspendMajor {}", suspendMajor);
                doCompactEntryLogs(majorCompactionThreshold);
                lastMajorCompactionTime = MathUtils.now();
                // and also move minor compaction time
                lastMinorCompactionTime = lastMajorCompactionTime;
                forceGarbageCollection.set(false);
                return;
            }

<<<<<<< HEAD
            if (enableMinorCompaction && (!suspendMinor) &&
                (force || curTime - lastMinorCompactionTime > minorCompactionInterval)) {
                // enter minor compaction
                LOG.info("Enter minor compaction, suspendMinor {}", suspendMinor);
                doCompactEntryLogs(minorCompactionThreshold);
                lastMinorCompactionTime = MathUtils.now();
            }
        } finally {
            forceGarbageCollection.set(false);
=======
        long curTime = MathUtils.now();
        if (enableMajorCompaction && (!suspendMajor)
            && (force || curTime - lastMajorCompactionTime > majorCompactionInterval)) {
            // enter major compaction
            LOG.info("Enter major compaction, suspendMajor {}", suspendMajor);
            doCompactEntryLogs(majorCompactionThreshold);
            lastMajorCompactionTime = MathUtils.now();
            // and also move minor compaction time
            lastMinorCompactionTime = lastMajorCompactionTime;
            forceGarbageCollection.set(false);
            return;
        }

        if (enableMinorCompaction && (!suspendMinor)
            && (force || curTime - lastMinorCompactionTime > minorCompactionInterval)) {
            // enter minor compaction
            LOG.info("Enter minor compaction, suspendMinor {}", suspendMinor);
            doCompactEntryLogs(minorCompactionThreshold);
            lastMinorCompactionTime = MathUtils.now();
>>>>>>> 72776577
        }
    }

    /**
     * Do garbage collection ledger index files.
     */
    private void doGcLedgers() {
        garbageCollector.gc(garbageCleaner);
    }

    /**
     * Garbage collect those entry loggers which are not associated with any active ledgers.
     */
    private void doGcEntryLogs() {
        // Loop through all of the entry logs and remove the non-active ledgers.
        for (Map.Entry<Long, EntryLogMetadata> entry :  entryLogMetaMap.entrySet()) {
            long entryLogId = entry.getKey();
            EntryLogMetadata meta = entry.getValue();
            for (Long entryLogLedger : meta.getLedgersMap().keySet()) {
                // Remove the entry log ledger from the set if it isn't active.
                try {
                    if (!ledgerStorage.ledgerExists(entryLogLedger)) {
                        meta.removeLedger(entryLogLedger);
                    }
                } catch (IOException e) {
                    LOG.error("Error reading from ledger storage", e);
                }
            }
            if (meta.isEmpty()) {
                // This means the entry log is not associated with any active ledgers anymore.
                // We can remove this entry log file now.
                LOG.info("Deleting entryLogId " + entryLogId + " as it has no active ledgers!");
                removeEntryLog(entryLogId);
            }
        }
    }

    /**
     * Compact entry logs if necessary.
     *
     * <p>
     * Compaction will be executed from low unused space to high unused space.
     * Those entry log files whose remaining size percentage is higher than threshold
     * would not be compacted.
     * </p>
     */
    @VisibleForTesting
    void doCompactEntryLogs(double threshold) {
        LOG.info("Do compaction to compact those files lower than " + threshold);
        // sort the ledger meta by occupied unused space
        Comparator<EntryLogMetadata> sizeComparator = new Comparator<EntryLogMetadata>() {
            @Override
            public int compare(EntryLogMetadata m1, EntryLogMetadata m2) {
                long unusedSize1 = m1.getTotalSize() - m1.getRemainingSize();
                long unusedSize2 = m2.getTotalSize() - m2.getRemainingSize();
                if (unusedSize1 > unusedSize2) {
                    return -1;
                } else if (unusedSize1 < unusedSize2) {
                    return 1;
                } else {
                    return 0;
                }
            }
        };
        List<EntryLogMetadata> logsToCompact = new ArrayList<EntryLogMetadata>();
        logsToCompact.addAll(entryLogMetaMap.values());
        Collections.sort(logsToCompact, sizeComparator);

        for (EntryLogMetadata meta : logsToCompact) {
            if (meta.getUsage() >= threshold) {
                break;
            }

            if (LOG.isDebugEnabled()) {
                LOG.debug("Compacting entry log {} below threshold {}", meta.getEntryLogId(), threshold);
            }
            try {
                compactEntryLog(scannerFactory, meta);
                scannerFactory.flush();

                LOG.info("Removing entry log {} after compaction", meta.getEntryLogId());
                removeEntryLog(meta.getEntryLogId());

            } catch (LedgerDirsManager.NoWritableLedgerDirException nwlde) {
                LOG.warn("No writable ledger directory available, aborting compaction", nwlde);
                break;
            } catch (IOException ioe) {
                // if compact entry log throws IOException, we don't want to remove that
                // entry log. however, if some entries from that log have been readded
                // to the entry log, and the offset updated, it's ok to flush that
                LOG.error("Error compacting entry log. Log won't be deleted", ioe);
            }

            if (!running) { // if gc thread is not running, stop compaction
                return;
            }
        }
    }

    /**
     * Shutdown the garbage collector thread.
     *
     * @throws InterruptedException if there is an exception stopping gc thread.
     */
    public void shutdown() throws InterruptedException {
        this.running = false;
        LOG.info("Shutting down GarbageCollectorThread");

        while (!compacting.compareAndSet(false, true)) {
            // Wait till the thread stops compacting
            Thread.sleep(100);
        }

        // Interrupt GC executor thread
        gcExecutor.shutdownNow();
    }

    /**
     * Remove entry log.
     *
     * @param entryLogId
     *          Entry Log File Id
     */
    private void removeEntryLog(long entryLogId) {
        // remove entry log file successfully
        if (entryLogger.removeEntryLog(entryLogId)) {
            entryLogMetaMap.remove(entryLogId);
        }
    }

    /**
     * Compact an entry log.
     *
     * @param scannerFactory
     * @param entryLogMeta
     */
    protected void compactEntryLog(CompactionScannerFactory scannerFactory,
                                   EntryLogMetadata entryLogMeta) throws IOException {
        // Similar with Sync Thread
        // try to mark compacting flag to make sure it would not be interrupted
        // by shutdown during compaction. otherwise it will receive
        // ClosedByInterruptException which may cause index file & entry logger
        // closed and corrupted.
        if (!compacting.compareAndSet(false, true)) {
            // set compacting flag failed, means compacting is true now
            // indicates that compaction is in progress for this EntryLogId.
            return;
        }

        LOG.info("Compacting entry log : {} - Usage: {} %", entryLogMeta.getEntryLogId(), entryLogMeta.getUsage());

        try {
            entryLogger.scanEntryLog(entryLogMeta.getEntryLogId(),
                                     scannerFactory.newScanner(entryLogMeta));
        } finally {
            // clear compacting flag
            compacting.set(false);
        }
    }

    /**
     * Method to read in all of the entry logs (those that we haven't done so yet),
     * and find the set of ledger ID's that make up each entry log file.
     *
     * @param entryLogMetaMap
     *          Existing EntryLogs to Meta
     * @throws IOException
     */
    protected Map<Long, EntryLogMetadata> extractMetaFromEntryLogs(Map<Long, EntryLogMetadata> entryLogMetaMap) {
        // Extract it for every entry log except for the current one.
        // Entry Log ID's are just a long value that starts at 0 and increments
        // by 1 when the log fills up and we roll to a new one.
        long curLogId = entryLogger.getLeastUnflushedLogId();
        boolean hasExceptionWhenScan = false;
        for (long entryLogId = scannedLogId; entryLogId < curLogId; entryLogId++) {
            // Comb the current entry log file if it has not already been extracted.
            if (entryLogMetaMap.containsKey(entryLogId)) {
                continue;
            }

            // check whether log file exists or not
            // if it doesn't exist, this log file might have been garbage collected.
            if (!entryLogger.logExists(entryLogId)) {
                continue;
            }

            LOG.info("Extracting entry log meta from entryLogId: {}", entryLogId);

            try {
                // Read through the entry log file and extract the entry log meta
                EntryLogMetadata entryLogMeta = entryLogger.getEntryLogMetadata(entryLogId);
                entryLogMetaMap.put(entryLogId, entryLogMeta);
            } catch (IOException e) {
                hasExceptionWhenScan = true;
                LOG.warn("Premature exception when processing " + entryLogId
                         + " recovery will take care of the problem", e);
            }

            // if scan failed on some entry log, we don't move 'scannedLogId' to next id
            // if scan succeed, we don't need to scan it again during next gc run,
            // we move 'scannedLogId' to next id
            if (!hasExceptionWhenScan) {
                ++scannedLogId;
            }
        }
        return entryLogMetaMap;
    }
}<|MERGE_RESOLUTION|>--- conflicted
+++ resolved
@@ -386,8 +386,8 @@
             }
 
             long curTime = MathUtils.now();
-            if (enableMajorCompaction && (!suspendMajor) &&
-                (force || curTime - lastMajorCompactionTime > majorCompactionInterval)) {
+            if (enableMajorCompaction && (!suspendMajor)
+                && (force || curTime - lastMajorCompactionTime > majorCompactionInterval)) {
                 // enter major compaction
                 LOG.info("Enter major compaction, suspendMajor {}", suspendMajor);
                 doCompactEntryLogs(majorCompactionThreshold);
@@ -398,9 +398,8 @@
                 return;
             }
 
-<<<<<<< HEAD
-            if (enableMinorCompaction && (!suspendMinor) &&
-                (force || curTime - lastMinorCompactionTime > minorCompactionInterval)) {
+            if (enableMinorCompaction && (!suspendMinor)
+                && (force || curTime - lastMinorCompactionTime > minorCompactionInterval)) {
                 // enter minor compaction
                 LOG.info("Enter minor compaction, suspendMinor {}", suspendMinor);
                 doCompactEntryLogs(minorCompactionThreshold);
@@ -408,27 +407,6 @@
             }
         } finally {
             forceGarbageCollection.set(false);
-=======
-        long curTime = MathUtils.now();
-        if (enableMajorCompaction && (!suspendMajor)
-            && (force || curTime - lastMajorCompactionTime > majorCompactionInterval)) {
-            // enter major compaction
-            LOG.info("Enter major compaction, suspendMajor {}", suspendMajor);
-            doCompactEntryLogs(majorCompactionThreshold);
-            lastMajorCompactionTime = MathUtils.now();
-            // and also move minor compaction time
-            lastMinorCompactionTime = lastMajorCompactionTime;
-            forceGarbageCollection.set(false);
-            return;
-        }
-
-        if (enableMinorCompaction && (!suspendMinor)
-            && (force || curTime - lastMinorCompactionTime > minorCompactionInterval)) {
-            // enter minor compaction
-            LOG.info("Enter minor compaction, suspendMinor {}", suspendMinor);
-            doCompactEntryLogs(minorCompactionThreshold);
-            lastMinorCompactionTime = MathUtils.now();
->>>>>>> 72776577
         }
     }
 
